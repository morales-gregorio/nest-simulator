--- conflicted
+++ resolved
@@ -164,10 +164,7 @@
 Token::pprint( std::ostream& out ) const
 {
   if ( not p )
-<<<<<<< HEAD
-=======
-  {
->>>>>>> 7d3c92fc
+  {
     out << "<Null token>";
   }
   else
@@ -176,20 +173,17 @@
   }
 }
 
-std::ostream& operator<<( std::ostream& o, const Token& c )
+std::ostream& operator<<( std::ostream& out, const Token& c )
 {
   if ( not c )
-<<<<<<< HEAD
-=======
-  {
->>>>>>> 7d3c92fc
-    o << "<Null token>";
+  {
+    out << "<Null token>";
   }
   else
   {
-    c->print( o );
-  }
-  return o;
+    c->print( out );
+  }
+  return out;
 }
 
 bool
