--- conflicted
+++ resolved
@@ -74,10 +74,6 @@
 
         voltmeter = nest.Create("voltmeter", 2)
         nest.SetStatus(voltmeter, {"withgid": False, "withtime": True})
-<<<<<<< HEAD
-        t_plot = 1000
-=======
->>>>>>> 7d3c92fc
         t_tot = 1500.
 
         # the following is a dry run trial so that the synapse dynamics is
@@ -100,15 +96,10 @@
         vm_reference = numpy.array(nest.GetStatus([voltmeter[0]],
                                                   'events')[0]['V_m'])
 
-<<<<<<< HEAD
-        vm.shape = (n_trials, int(t_tot))
-        vm_reference.shape = (n_trials, int(t_tot))
-=======
         assert(len(vm) % n_trials == 0)
         n_steps = int(len(vm) / n_trials)
         vm.shape = (n_trials, n_steps)
         vm_reference.shape = (n_trials, n_steps)
->>>>>>> 7d3c92fc
 
         vm_mean = numpy.mean(vm, axis=0)
         vm_ref_mean = numpy.mean(vm_reference, axis=0)
