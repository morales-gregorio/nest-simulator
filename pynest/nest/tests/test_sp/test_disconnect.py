--- conflicted
+++ resolved
@@ -21,7 +21,6 @@
 
 import nest
 import unittest
-import numpy as np
 
 __author__ = 'naveau'
 
@@ -52,14 +51,21 @@
             'stdp_dopamine_synapse_lbl',
             'stdp_dopamine_synapse_hpc',
             'stdp_dopamine_synapse_hpc_lbl',
+            'rate_connection_instantaneous',
+            'rate_connection_instantaneous_lbl',
+            'rate_connection_delayed',
+            'rate_connection_delayed_lbl',
             'gap_junction',
             'gap_junction_lbl',
+            'diffusion_connection',
+            'diffusion_connection_lbl',
         ]
 
     def test_synapse_deletion_one_to_one_no_sp(self):
         for syn_model in nest.Models('synapses'):
             if syn_model not in self.exclude_synapse_model:
                 nest.ResetKernel()
+                print syn_model
                 nest.SetKernelStatus(
                     {
                         'resolution': 0.1,
@@ -78,42 +84,27 @@
                     [neurons[0]], [neurons[2]], syn_model)
                 if mpi_test:
                     conns = self.comm.allgather(conns)
-<<<<<<< HEAD
-                    conns = list(filter(None, conns))
-                assert len(conns) == 1
-=======
                     conns = filter(None, conns)
                 assert len(list(conns)) == 1
->>>>>>> 7d4b03c3
                 nest.DisconnectOneToOne(neurons[0], neurons[2], syn_dict)
                 conns = nest.GetConnections(
                     [neurons[0]], [neurons[2]], syn_model)
                 if mpi_test:
                     conns = self.comm.allgather(conns)
-<<<<<<< HEAD
-                    conns = list(filter(None, conns))
-                assert len(conns) == 0
-=======
                     conns = filter(None, conns)
                 assert len(list(conns)) == 0
->>>>>>> 7d4b03c3
 
                 # Assert that one can not delete a non existent connection
                 conns1 = nest.GetConnections(
                     [neurons[0]], [neurons[1]], syn_model)
                 if mpi_test:
                     conns1 = self.comm.allgather(conns1)
-<<<<<<< HEAD
-                    conns1 = list(filter(None, conns1))
-                assert len(conns1) == 0
-=======
                     conns1 = filter(None, conns1)
                 assert len(list(conns1)) == 0
->>>>>>> 7d4b03c3
                 try:
                     nest.DisconnectOneToOne(neurons[0], neurons[1], syn_dict)
-                    assertFail()
-                except:
+                    assert False
+                except nest.NESTError:
                     print ("Synapse deletion ok: " + syn_model)
 
 
