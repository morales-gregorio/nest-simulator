# -*- coding: utf-8 -*-
#
# hl_api_connections.py
#
# This file is part of NEST.
#
# Copyright (C) 2004 The NEST Initiative
#
# NEST is free software: you can redistribute it and/or modify
# it under the terms of the GNU General Public License as published by
# the Free Software Foundation, either version 2 of the License, or
# (at your option) any later version.
#
# NEST is distributed in the hope that it will be useful,
# but WITHOUT ANY WARRANTY; without even the implied warranty of
# MERCHANTABILITY or FITNESS FOR A PARTICULAR PURPOSE.  See the
# GNU General Public License for more details.
#
# You should have received a copy of the GNU General Public License
# along with NEST.  If not, see <http://www.gnu.org/licenses/>.

"""
Functions for connection handling
"""

import numpy

from ..ll_api import *
from .. import pynestkernel as kernel
from .hl_api_helper import *
from .hl_api_nodes import Create
from .hl_api_types import GIDCollection, Connectome
from .hl_api_info import GetStatus
from .hl_api_simulation import GetKernelStatus, SetKernelStatus
<<<<<<< HEAD
import numpy
=======
from .hl_api_subnets import GetChildren

__all__ = [
    'CGConnect',
    'CGParse',
    'CGSelectImplementation',
    'Connect',
    'DataConnect',
    'Disconnect',
    'DisconnectOneToOne',
    'GetConnections',
]
>>>>>>> 2b4bf681


@check_stack
def GetConnections(source=None, target=None, synapse_model=None,
                   synapse_label=None):
    """Return an array of connection identifiers.

    Any combination of source, target, synapse_model and
    synapse_label parameters is permitted.

    Parameters
    ----------
    source : GIDCOllection or list, optional
        Source GIDs, only connections from these
        pre-synaptic neurons are returned
    target : GIDCollection or list, optional
        Target GIDs, only connections to these
        post-synaptic neurons are returned
    synapse_model : str, optional
        Only connections with this synapse type are returned
    synapse_label : int, optional
        (non-negative) only connections with this synapse label are returned

    Returns
    -------
    array:
        Connections as 5-tuples with entries
        (source-gid, target-gid, target-thread, synapse-id, port)

    Notes
    -----
    Only connections with targets on the MPI process executing
    the command are returned.


    Raises
    ------
    TypeError
    """

    params = {}

    if source is not None:
        if isinstance(source, GIDCollection):
            params['source'] = source
        else:
            try:
                params['source'] = GIDCollection(source)
            except kernel.NESTError:
                raise TypeError("source must be GIDCollection or convertible"
                                " to GIDCollection")

    if target is not None:
        if isinstance(target, GIDCollection):
            params['target'] = target
        else:
            try:
                params['target'] = GIDCollection(target)
            except kernel.NESTError:
                raise TypeError("target must be GIDCollection or convertible"
                                " to GIDCollection")

    if synapse_model is not None:
        params['synapse_model'] = kernel.SLILiteral(synapse_model)

    if synapse_label is not None:
        params['synapse_label'] = synapse_label

    sps(params)
    sr("GetConnections")

    conns = spp()

    if isinstance(conns, tuple):
        conns = Connectome(None)

    return conns


@check_stack
def Connect(pre, post, conn_spec=None, syn_spec=None, model=None):
    """
    Connect pre nodes to post nodes.

    Nodes in pre and post are connected using the specified connectivity
    (all-to-all by default) and synapse type (static_synapse by default).
    Details depend on the connectivity rule.

    Parameters
    ----------
    pre : GIDCollection
        Presynaptic nodes, as object representing the global IDs of the nodes
    post : GIDCollection
        Postsynaptic nodes, as object representing the global IDs of the nodes
    conn_spec : str or dict, optional
        Specifies connectivity rule, see below
    syn_spec : str or dict, optional
        Specifies synapse model, see below
    model : str or dict, optional
        alias for syn_spec for backward compatibility

    Raises
    ------
    kernel.NESTError

    Notes
    -----
    Connect does not iterate over subnets, it only connects explicitly
    specified nodes.

    Connectivity specification (conn_spec)
    --------------------------------------

    Connectivity is specified either as a string containing the name of a
    connectivity rule (default: 'all_to_all') or as a dictionary specifying
    the rule and any mandatory rule-specific parameters (e.g. 'indegree').

    In addition, switches setting permission for establishing
    self-connections ('autapses', default: True) and multiple connections
    between a pair of nodes ('multapses', default: True) can be contained
    in the dictionary. Another switch enables the creation of symmetric
    connections ('symmetric', default: False) by also creating connections
    in the opposite direction.

    Available rules and associated parameters
    ~~~~~~~~~~~~~~~~~~~~~~~~~~~~~~~~~~~~~~~~~
    - 'all_to_all' (default)
    - 'one_to_one'
    - 'fixed_indegree', 'indegree'
    - 'fixed_outdegree', 'outdegree'
    - 'fixed_total_number', 'N'
    - 'pairwise_bernoulli', 'p'

    Example conn-spec choices
    ~~~~~~~~~~~~~~~~~~~~~~~~~
    - 'one_to_one'
    - {'rule': 'fixed_indegree', 'indegree': 2500, 'autapses': False}
    - {'rule': 'pairwise_bernoulli', 'p': 0.1}

    Synapse specification (syn_spec)
    --------------------------------------

    The synapse model and its properties can be given either as a string
    identifying a specific synapse model (default: 'static_synapse') or
    as a dictionary specifying the synapse model and its parameters.

    Available keys in the synapse specification dictionary are:
    - 'model'
    - 'weight'
    - 'delay'
    - 'receptor_type'
    - any parameters specific to the selected synapse model.

    All parameters are optional and if not specified, the default values
    of the synapse model will be used. The key 'model' identifies the
    synapse model, this can be one of NEST's built-in synapse models
    or a user-defined model created via CopyModel().

    If 'model' is not specified the default model 'static_synapse'
    will be used.

    All other parameters can be scalars, arrays or distributions.
    In the case of scalar parameters, all keys must be doubles
    except for 'receptor_type' which must be initialised with an integer.

    Parameter arrays are available for the rules 'one_to_one',
    'all_to_all', 'fixed_indegree' and 'fixed_outdegree':
    - For 'one_to_one' the array has to be a one-dimensional
      NumPy array with length len(pre).
    - For 'all_to_all' the array has to be a two-dimensional NumPy array
      with shape (len(post), len(pre)), therefore the rows describe the
      target and the columns the source neurons.
    - For 'fixed_indegree' the array has to be a two-dimensional NumPy array
      with shape (len(post), indegree), where indegree is the number of
      incoming connections per target neuron, therefore the rows describe the
      target and the columns the connections converging to the target neuron,
      regardless of the identity of the source neurons.
    - For 'fixed_outdegree' the array has to be a two-dimensional NumPy array
      with shape (len(pre), outdegree), where outdegree is the number of
      outgoing connections per source neuron, therefore the rows describe the
      source and the columns the connections starting from the source neuron
      regardless of the identity of the target neuron.

    Any distributed parameter must be initialised with a further dictionary
    specifying the distribution type ('distribution', e.g. 'normal') and
    any distribution-specific parameters (e.g. 'mu' and 'sigma').

    To see all available distributions, run:
    nest.slirun('rdevdict info')

    To get information on a particular distribution, e.g. 'binomial', run:
    nest.help('rdevdict::binomial')

    Most common available distributions and associated parameters
    ~~~~~~~~~~~~~~~~~~~~~~~~~~~~~~~~~~~~~~~~~~~~~~~~~~~~~~~~~~~~~
    - 'normal' with 'mu', 'sigma'
    - 'normal_clipped' with 'mu', 'sigma', 'low', 'high'
    - 'lognormal' with 'mu', 'sigma'
    - 'lognormal_clipped' with 'mu', 'sigma', 'low', 'high'
    - 'uniform' with 'low', 'high'
    - 'uniform_int' with 'low', 'high'

    Example syn-spec choices
    ~~~~~~~~~~~~~~~~~~~~~~~~~
    - 'stdp_synapse'
    - {'weight': 2.4, 'receptor_type': 1}
    - {'model': 'stdp_synapse',
       'weight': 2.5,
       'delay': {'distribution': 'uniform', 'low': 0.8, 'high': 2.5},
       'alpha': {
           'distribution': 'normal_clipped', 'low': 0.5,
           'mu': 5.0, 'sigma': 1.0}
      }
    """

    if model is not None:
        deprecation_text = "".join([
            "The argument 'model' is there for backward compatibility with ",
            "the old Connect function and will be removed in a future",
            "version of NEST. Please change the name of the keyword argument ",
            "from 'model' to 'syn_spec'. For details, see the documentation ",
            "at:\nhttp://www.nest-simulator.org/connection_management"
        ])
        show_deprecation_warning("BackwardCompatibilityConnect",
                                 text=deprecation_text)

    if model is not None and syn_spec is not None:
        raise kernel.NESTError(
            "'model' is an alias for 'syn_spec' and cannot "
            "be used together with 'syn_spec'.")

    if not isinstance(pre, GIDCollection):
        raise TypeError("Not implemented, presynaptic nodes must be a "
                        "GIDCollection")
    if not isinstance(post, GIDCollection):
        raise TypeError("Not implemented, postsynaptic nodes must be a "
                        "GIDCollection")

    sps(pre)
    sps(post)

    # default rule
    rule = 'all_to_all'

    if conn_spec is not None:
        sps(conn_spec)
        if is_string(conn_spec):
            rule = conn_spec
            sr("cvlit")
        elif isinstance(conn_spec, dict):
            rule = conn_spec['rule']
        else:
            raise kernel.NESTError(
                "conn_spec needs to be a string or dictionary.")
    else:
        sr('/Connect /conn_spec GetOption')

    if model is not None:
        syn_spec = model

    if syn_spec is not None:
        if is_string(syn_spec):
            sps(syn_spec)
            sr("cvlit")
        elif isinstance(syn_spec, dict):
            for key, value in syn_spec.items():

                # if value is a list, it is converted to a numpy array
                if isinstance(value, (list, tuple)):
                    value = numpy.asarray(value)

                if isinstance(value, (numpy.ndarray, numpy.generic)):

                    if len(value.shape) == 1:
                        if rule == 'one_to_one':
                            if value.shape[0] != len(pre):
                                raise kernel.NESTError(
                                    "'" + key + "' has to be an array of "
                                    "dimension " + str(len(pre)) + ", a "
                                    "scalar or a dictionary.")
                            else:
                                syn_spec[key] = value
                        else:
                            raise kernel.NESTError(
                                "'" + key + "' has the wrong type. "
                                "One-dimensional parameter arrays can "
                                "only be used in conjunction with rule "
                                "'one_to_one'.")

                    elif len(value.shape) == 2:
                        if rule == 'all_to_all':
                            if value.shape[0] != len(post) or \
                                    value.shape[1] != len(pre):

                                raise kernel.NESTError(
                                    "'" + key + "' has to be an array of "
                                    "dimension " + str(len(post)) + "x" +
                                    str(len(pre)) +
                                    " (n_target x n_sources), " +
                                    "a scalar or a dictionary.")
                            else:
                                syn_spec[key] = value.flatten()
                        elif rule == 'fixed_indegree':
                            indegree = conn_spec['indegree']
                            if value.shape[0] != len(post) or \
                                    value.shape[1] != indegree:
                                raise kernel.NESTError(
                                    "'" + key + "' has to be an array of "
                                    "dimension " + str(len(post)) + "x" +
                                    str(indegree) +
                                    " (n_target x indegree), " +
                                    "a scalar or a dictionary.")
                            else:
                                syn_spec[key] = value.flatten()
                        elif rule == 'fixed_outdegree':
                            outdegree = conn_spec['outdegree']
                            if value.shape[0] != len(pre) or \
                                    value.shape[1] != outdegree:
                                raise kernel.NESTError(
                                    "'" + key + "' has to be an array of "
                                    "dimension " + str(len(pre)) + "x" +
                                    str(outdegree) +
                                    " (n_sources x outdegree), " +
                                    "a scalar or a dictionary.")
                            else:
                                syn_spec[key] = value.flatten()
                        else:
                            raise kernel.NESTError(
                                "'" + key + "' has the wrong type. "
                                "Two-dimensional parameter arrays can "
                                "only be used in conjunction with rules "
                                "'all_to_all', 'fixed_indegree' or "
                                "'fixed_outdegree'.")
            sps(syn_spec)
        else:
            raise kernel.NESTError(
                "syn_spec needs to be a string or dictionary.")

    sr('Connect')


@check_stack
@deprecated('', 'DataConnect is deprecated and will be removed in NEST 3.0.\
Use Connect() with one_to_one rule instead.')
def DataConnect(pre, params=None, model="static_synapse"):
    """Connect neurons from lists of connection data.

    Parameters
    ----------
    pre : list
        Presynaptic nodes, given as lists of GIDs or lists
        of synapse status dictionaries. See below.
    params : list, optional
        See below
    model : str, optional
        Synapse model to use, see below

    Raises
    ------
    TypeError

    Usage Variants
    --------------

    Variant 1
    ~~~~~~~~~

    Connect each neuron in pre to the targets given in params,
    using synapse type model.

    - pre: [gid_1, ... gid_n]
    - params: [ {param_1}, ..., {param_n} ]
    - model= 'synapse_model'

    The dictionaries param_1 to param_n must contain at least the
    following keys:
    - 'target'
    - 'weight'
    - 'delay'
    Each key must resolve to a list or numpy.ndarray of values.

    Depending on the synapse model, other parameters can be given
    in the same format. All arrays in params must have the same
    length as 'target'.

    Variant 2
    ~~~~~~~~~

    Connect neurons according to a list of synapse status dictionaries,
    as obtained from GetStatus.

    pre = [ {synapse_state1}, ..., {synapse_state_n}]
    params=None
    model=None

    During connection, status dictionary misses will not raise errors,
    even if the kernel property 'dict_miss_is_error' is True.
    """

    if not is_coercible_to_sli_array(pre):
        raise TypeError(
            "pre must be a list of nodes or connection dictionaries")

    if params is not None:

        if not is_coercible_to_sli_array(params):
            raise TypeError("params must be a list of dictionaries")

        cmd = '({0}) DataConnect_i_D_s '.format(model)

        for s, p in zip(pre, params):
            sps(s)
            sps(p)
            sr(cmd)
    else:
        # Call the variant where all connections are given explicitly
        # Disable dict checking, because most models can't re-use
        # their own status dict

        dict_miss = GetKernelStatus('dict_miss_is_error')
        SetKernelStatus({'dict_miss_is_error': False})

        sps(pre)
        sr('DataConnect_a')

        SetKernelStatus({'dict_miss_is_error': dict_miss})


@check_stack
def CGConnect(pre, post, cg, parameter_map=None, model="static_synapse"):
    """Connect neurons using the Connection Generator Interface.

    Potential pre-synaptic neurons are taken from pre, potential
    post-synaptic neurons are taken from post. The connection
    generator cg specifies the exact connectivity to be set up. The
    parameter_map can either be None or a dictionary that maps the
    keys "weight" and "delay" to their integer indices in the value
    set of the connection generator.

    This function is only available if NEST was compiled with
    support for libneurosim.

    For further information, see
    * The NEST documentation on using the CG Interface at
      http://nest-simulator.org/connection-generator-interface
    * The GitHub repository and documentation for libneurosim at
      https://github.com/INCF/libneurosim/
    * The publication about the Connection Generator Interface at
      https://doi.org/10.3389/fninf.2014.00043

    Parameters
    ----------
    pre : list or numpy.array
        must contain a list of GIDs
    post : list or numpy.array
        must contain a list of GIDs
    cg : connection generator
        libneurosim connection generator to use
    parameter_map : dict, optional
        Maps names of values such as weight and delay to
        value set positions
    model : str, optional
        Synapse model to use

    Raises
    ------
    kernel.NESTError
    """

    sr("statusdict/have_libneurosim ::")
    if not spp():
        raise kernel.NESTError(
            "NEST was not compiled with support for libneurosim: " +
            "CGConnect is not available.")

    if parameter_map is None:
        parameter_map = {}

    sli_func('CGConnect', cg, pre, post, parameter_map, '/' + model,
             litconv=True)


@check_stack
def CGParse(xml_filename):
    """Parse an XML file and return the corresponding connection
    generator cg.

    The library to provide the parsing can be selected
    by CGSelectImplementation().

    Parameters
    ----------
    xml_filename : str
        Filename of the xml file to parse.

    Raises
    ------
    kernel.NESTError
    """

    sr("statusdict/have_libneurosim ::")
    if not spp():
        raise kernel.NESTError(
            "NEST was not compiled with support for libneurosim: " +
            "CGParse is not available.")

    sps(xml_filename)
    sr("CGParse")
    return spp()


@check_stack
def CGSelectImplementation(tag, library):
    """Select a library to provide a parser for XML files and associate
    an XML tag with the library.

    XML files can be read by CGParse().

    Parameters
    ----------
    tag : str
        XML tag to associate with the library
    library : str
        Library to use to parse XML files

    Raises
    ------
    kernel.NESTError
    """

    sr("statusdict/have_libneurosim ::")
    if not spp():
        raise kernel.NESTError(
            "NEST was not compiled with support for libneurosim: " +
            "CGSelectImplementation is not available.")

    sps(tag)
    sps(library)
    sr("CGSelectImplementation")


@check_stack
<<<<<<< HEAD
=======
@deprecated('', 'DisconnectOneToOne is deprecated and will be removed in \
NEST-3.0. Use Disconnect instead.')
def DisconnectOneToOne(source, target, syn_spec):
    """Disconnect a currently existing synapse.

    Parameters
    ----------
    source : int
        GID of presynaptic node
    target : int
        GID of postsynaptic node
    syn_spec : str or dict
        See Connect() for definition
    """

    sps(source)
    sps(target)
    if is_string(syn_spec):
        syn_spec = {'model': syn_spec}
    sps(syn_spec)
    sr('Disconnect')


@check_stack
>>>>>>> 2b4bf681
def Disconnect(pre, post, conn_spec='one_to_one', syn_spec='static_synapse'):
    """Disconnect pre neurons from post neurons.

    Neurons in pre and post are disconnected using the specified disconnection
    rule (one-to-one by default) and synapse type (static_synapse by default).
    Details depend on the disconnection rule.

    Parameters
    ----------
    pre : GIDCollection
        Presynaptic nodes, given as list of GIDs
    post : GIDCollection
        Postsynaptic nodes, given as list of GIDs
    conn_spec : str or dict
        Disconnection rule, see below
    syn_spec : str or dict
        Synapse specifications, see below

    conn_spec
    ---------
    Apply the same rules as for connectivity specs in the Connect method

    Possible choices of the conn_spec are
    - 'one_to_one'
    - 'all_to_all'

    syn_spec
    --------
    The synapse model and its properties can be inserted either as a
    string describing one synapse model (synapse models are listed in the
    synapsedict) or as a dictionary as described below.

    Note that only the synapse type is checked when we disconnect and that if
    syn_spec is given as a non-empty dictionary, the 'model' parameter must be
    present.

    If no synapse model is specified the default model 'static_synapse'
    will be used.

    Available keys in the synapse dictionary are:
    - 'model'
    - 'weight'
    - 'delay',
    - 'receptor_type'
    - parameters specific to the synapse model chosen

    All parameters are optional and if not specified will use the default
    values determined by the current synapse model.

    'model' determines the synapse type, taken from pre-defined synapse
    types in NEST or manually specified synapses created via CopyModel().

    All other parameters are not currently implemented.

    Notes
    -----
<<<<<<< HEAD
    Disconnect only disconnects explicitly specified nodes.
=======
    Disconnect does not iterate over subnets, it only disconnects explicitly
    specified nodes.
>>>>>>> 2b4bf681
    """

    sps(pre)
    sps(post)

<<<<<<< HEAD
    if conn_spec is not None:
        if is_string(conn_spec):
            conn_spec = {'rule': conn_spec}
        sps(conn_spec)

    if syn_spec is not None:
        if is_string(syn_spec):
            syn_spec = {'model': syn_spec}
        sps(syn_spec)
=======
    if is_string(conn_spec):
        conn_spec = {'rule': conn_spec}
    if is_string(syn_spec):
        syn_spec = {'model': syn_spec}

    sps(conn_spec)
    sps(syn_spec)
>>>>>>> 2b4bf681

    sr('Disconnect_g_g_D_D')<|MERGE_RESOLUTION|>--- conflicted
+++ resolved
@@ -32,10 +32,6 @@
 from .hl_api_types import GIDCollection, Connectome
 from .hl_api_info import GetStatus
 from .hl_api_simulation import GetKernelStatus, SetKernelStatus
-<<<<<<< HEAD
-import numpy
-=======
-from .hl_api_subnets import GetChildren
 
 __all__ = [
     'CGConnect',
@@ -44,10 +40,8 @@
     'Connect',
     'DataConnect',
     'Disconnect',
-    'DisconnectOneToOne',
     'GetConnections',
 ]
->>>>>>> 2b4bf681
 
 
 @check_stack
@@ -590,33 +584,6 @@
 
 
 @check_stack
-<<<<<<< HEAD
-=======
-@deprecated('', 'DisconnectOneToOne is deprecated and will be removed in \
-NEST-3.0. Use Disconnect instead.')
-def DisconnectOneToOne(source, target, syn_spec):
-    """Disconnect a currently existing synapse.
-
-    Parameters
-    ----------
-    source : int
-        GID of presynaptic node
-    target : int
-        GID of postsynaptic node
-    syn_spec : str or dict
-        See Connect() for definition
-    """
-
-    sps(source)
-    sps(target)
-    if is_string(syn_spec):
-        syn_spec = {'model': syn_spec}
-    sps(syn_spec)
-    sr('Disconnect')
-
-
-@check_stack
->>>>>>> 2b4bf681
 def Disconnect(pre, post, conn_spec='one_to_one', syn_spec='static_synapse'):
     """Disconnect pre neurons from post neurons.
 
@@ -673,28 +640,12 @@
 
     Notes
     -----
-<<<<<<< HEAD
     Disconnect only disconnects explicitly specified nodes.
-=======
-    Disconnect does not iterate over subnets, it only disconnects explicitly
-    specified nodes.
->>>>>>> 2b4bf681
     """
 
     sps(pre)
     sps(post)
 
-<<<<<<< HEAD
-    if conn_spec is not None:
-        if is_string(conn_spec):
-            conn_spec = {'rule': conn_spec}
-        sps(conn_spec)
-
-    if syn_spec is not None:
-        if is_string(syn_spec):
-            syn_spec = {'model': syn_spec}
-        sps(syn_spec)
-=======
     if is_string(conn_spec):
         conn_spec = {'rule': conn_spec}
     if is_string(syn_spec):
@@ -702,6 +653,5 @@
 
     sps(conn_spec)
     sps(syn_spec)
->>>>>>> 2b4bf681
 
     sr('Disconnect_g_g_D_D')