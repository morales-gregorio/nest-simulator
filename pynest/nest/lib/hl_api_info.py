# -*- coding: utf-8 -*-
#
# hl_api_info.py
#
# This file is part of NEST.
#
# Copyright (C) 2004 The NEST Initiative
#
# NEST is free software: you can redistribute it and/or modify
# it under the terms of the GNU General Public License as published by
# the Free Software Foundation, either version 2 of the License, or
# (at your option) any later version.
#
# NEST is distributed in the hope that it will be useful,
# but WITHOUT ANY WARRANTY; without even the implied warranty of
# MERCHANTABILITY or FITNESS FOR A PARTICULAR PURPOSE.  See the
# GNU General Public License for more details.
#
# You should have received a copy of the GNU General Public License
# along with NEST.  If not, see <http://www.gnu.org/licenses/>.

"""
Functions to get information on NEST.
"""

import sys
import os
import webbrowser

from ..ll_api import *
from .hl_api_helper import *
import nest

__all__ = [
    'authors',
    'get_argv',
    'GetStatus',
    'get_verbosity',
    'help',
    'helpdesk',
    'message',
    'SetStatus',
    'set_verbosity',
    'sysinfo',
    'version',
]


@check_stack
def sysinfo():
    """Print information on the platform on which NEST was compiled.

    """

    sr("sysinfo")


@check_stack
def version():
    """Return the NEST version.

    Returns
    -------
    str
        The version of NEST

    """

    sr("statusdict [[ /kernelname /version ]] get")
    return " ".join(spp())


@check_stack
def authors():
    """Print the authors of NEST.

    """

    sr("authors")


@check_stack
def helpdesk():
    """Open the NEST helpdesk in browser.

    Use the system default browser.

    """

    if sys.version_info < (2, 7, 8):
        print("The NEST helpdesk is only available with Python 2.7.8 or "
              "later. \n")
        return

    if 'NEST_DOC_DIR' not in os.environ:
        print(
            'NEST help needs to know where NEST is installed.'
            'Please source nest_vars.sh or define NEST_DOC_DIR manually.')
        return

    helpfile = os.path.join(os.environ['NEST_DOC_DIR'], 'help',
                            'helpindex.html')

    # Under Windows systems webbrowser.open is incomplete
    # See <https://bugs.python.org/issue8232>
    if sys.platform[:3] == "win":
        os.startfile(helpfile)

    # Under MacOs we need to ask for the browser explicitly.
    # See <https://bugs.python.org/issue30392>.
    if sys.platform[:3] == "dar":
        webbrowser.get('safari').open_new(helpfile)
    else:
        webbrowser.open_new(helpfile)


@check_stack
def help(obj=None, pager=None, return_text=False):
    """Show the help page for the given object using the given pager.

    The default pager is `more` (See `.nestrc`).

    Parameters
    ----------
    obj : object, optional
        Object to display help for
    pager : str, optional
        Pager to use
    return_text : bool, optional
        Option for returning the help text

    Returns
    -------
    None or str
        The help text of the object if `return_text` is `True`.

    """
    hlpobj = obj
    if hlpobj is not None:
        if return_text:
            return load_help(hlpobj)
        else:
            show_help_with_pager(hlpobj, pager)

    else:
        print("Type 'nest.helpdesk()' to access the online documentation "
              "in a browser.")
        print("Type 'nest.help(object)' to get help on a NEST object or "
              "command.\n")
        print("Type 'nest.Models()' to see a list of available models "
              "in NEST.")
        print("Type 'nest.authors()' for information about the makers "
              "of NEST.")
        print("Type 'nest.sysinfo()' to see details on the system "
              "configuration.")
        print("Type 'nest.version()' for information about the NEST "
              "version.\n")
        print("For more information visit https://www.nest-simulator.org.")


@check_stack
def get_argv():
    """Return argv as seen by NEST.

    This is similar to Python :code:`sys.argv` but might have changed after
    MPI initialization.

    Returns
    -------
    tuple
        Argv, as seen by NEST

    """

    sr('statusdict')
    statusdict = spp()
    return statusdict['argv']


@check_stack
def message(level, sender, text):
    """Print a message using message system of NEST.

    Parameters
    ----------
    level :
        Level
    sender :
        Message sender
    text : str
        Text to be sent in the message

    """

    sps(level)
    sps(sender)
    sps(text)
    sr('message')


@check_stack
def get_verbosity():
    """Return verbosity level of NEST's messages.

    M_ALL=0,  display all messages
    M_INFO=10, display information messages and above
    M_DEPRECATED=18, display deprecation warnings and above
    M_WARNING=20, display warning messages and above
    M_ERROR=30, display error messages and above
    M_FATAL=40, display failure messages and above

    Returns
    -------
    int:
        The current verbosity level
    """

    sr('verbosity')
    return spp()


@check_stack
def set_verbosity(level):
    """Change verbosity level for NEST's messages.

    M_ALL=0,  display all messages
    M_INFO=10, display information messages and above
    M_DEPRECATED=18, display deprecation warnings and above
    M_WARNING=20, display warning messages and above
    M_ERROR=30, display error messages and above
    M_FATAL=40, display failure messages and above

    Parameters
    ----------
    level : str
        Can be one of 'M_FATAL', 'M_ERROR', 'M_WARNING', 'M_DEPRECATED',
        'M_INFO' or 'M_ALL'.
    """

    sr("{} setverbosity".format(level))


@check_stack
def SetStatus(nodes, params, val=None):
    """Set parameters of nodes or connections.

    Parameters of nodes or connections, given in `nodes`, is set as specified
<<<<<<< HEAD
    by `params`. If `val` is given, `params` has to be a string with the
=======
    by `params`. If `val` is given, `params` has to be a `string` with the
>>>>>>> d59fdbb0
    name of an attribute, which is set to `val` on the nodes/connections. `val`
    can be a single value or a list of the same size as nodes.

    Parameters
    ----------
<<<<<<< HEAD
    nodes : NodeCollection or tuple
        Either a `NodeCollection` representing nodes, or a `SynapseCollection`
        of connection handles as returned by
        :py:func:`.GetConnections()`.
    params : str or dict or list
        Dictionary of parameters or list of dictionaries of parameters
        of same length as `nodes`. If `val` is given, this has to be
        the name of a model property as a str.
    val : int, list, optional
=======
    nodes : list or tuple
        Either a list of global ids of nodes, or a tuple of connection
        handles as returned by `GetConnections`.
    params : str or dict or list
        Dictionary of parameters or list of dictionaries of parameters of
        same length as `nodes`. If `val` is given, this has to be the name of
        a model property as a str.
    val : str, optional
>>>>>>> d59fdbb0
        If given, params has to be the name of a model property.

    Raises
    ------
    TypeError
        If `nodes` is not a list of nodes or synapses, or if the
        number of parameters don't match the number of nodes or
        synapses.

    See Also
    -------
    :py:func:`.GetStatus`

    """

    if not isinstance(nodes, (nest.NodeCollection, nest.SynapseCollection)):
        raise TypeError("'nodes' must be NodeCollection or a SynapseCollection.")

    # This was added to ensure that the function is a nop (instead of,
    # for instance, raising an exception) when applied to an empty
    # list, which is an artifact of the API operating on lists, rather
    # than relying on language idioms, such as comprehensions
    if len(nodes) == 0:
        return

    n0 = nodes[0]
    params_is_dict = isinstance(params, dict)
    set_status_nodes = isinstance(nodes, nest.NodeCollection)
    set_status_local_nodes = set_status_nodes and n0.get('local')

    if (params_is_dict and set_status_local_nodes):
        contains_list = [is_iterable(vals) and not is_iterable(n0.get(key))
                         for key, vals in params.items()]

        if any(contains_list):
            temp_param = [{} for _ in range(len(nodes))]

            for key, vals in params.items():
                if not is_iterable(vals):
                    for temp_dict in temp_param:
                        temp_dict[key] = vals
                else:
                    for i, temp_dict in enumerate(temp_param):
                        temp_dict[key] = vals[i]
            params = temp_param

    if val is not None and is_literal(params):
        if is_iterable(val) and not isinstance(val, (uni_str, dict)):
            params = [{params: x} for x in val]
        else:
            params = {params: val}

    if isinstance(params, (list, tuple)) and len(nodes) != len(params):
        raise TypeError(
            "status dict must be a dict, or a list of dicts of length "
            "len(nodes)")

    if isinstance(nodes, nest.SynapseCollection):
        params = broadcast(params, len(nodes), (dict,), "params")

        sps(nodes)
        sps(params)

        sr('2 arraystore')
        sr('Transpose { arrayload pop SetStatus } forall')
    else:
        sli_func('SetStatus', nodes, params)


@check_stack
def GetStatus(nodes, keys=None, output=''):
    """Return the parameter dictionaries of nodes or connections.

    If `keys` is given, a list of values is returned instead. `keys` may
    also be a list, in which case the returned list contains lists of
    values.

    Parameters
    ----------
<<<<<<< HEAD
    nodes : NodeCollection or tuple
        Either a `NodeCollection` representing nodes, or a `SynapseCollection` of
        connection handles as returned by :py:func:`.GetConnections()`.
    keys : str or list, optional
        string or a list of strings naming model properties.
        `GetStatus` then returns a single value or a list of values
=======
    nodes : list or tuple
        Either a list of global ids of nodes, or a tuple of connection
        handles as returned by `GetConnections`.
    keys : str or list, optional
        string or a list of strings naming model properties.
        `GetDefaults` then returns a single value or a list of values
>>>>>>> d59fdbb0
        belonging to the keys given.
    output : str, optional
        Whether the returned data should be in a selected format
        (``output='json'``).

    Returns
    -------
    dict :
        All parameters
    type :
<<<<<<< HEAD
        If `keys` is a string, the corrsponding default parameter is returned.
    list :
        If keys is a list of strings, a list of corrsponding default parameters is returned.
=======
        If `keys` is a string, the corrsponding default parameter is
        returned.
    list :
        If keys is a list of strings, a list of corrsponding default
        parameters is returned.
>>>>>>> d59fdbb0
    str :
        If `output` is `json`, parameters is returned in JSON format.

    Raises
    ------
    TypeError
        If `nodes` or `keys` are on the wrong form.

    See Also
    -------
<<<<<<< HEAD
    :py:func:`.SetStatus`
=======
    SetStatus

>>>>>>> d59fdbb0
    """

    if not (isinstance(nodes, nest.NodeCollection) or isinstance(nodes, nest.SynapseCollection)):
        raise TypeError("The first input (nodes) must be NodeCollection or a SynapseCollection with connection handles")

    if len(nodes) == 0:
        return nodes

    if keys is None:
        cmd = 'GetStatus'
    elif is_literal(keys):
        cmd = 'GetStatus {{ /{0} get }} Map'.format(keys)
    elif is_iterable(keys):
        keys_str = " ".join("/{0}".format(x) for x in keys)
        cmd = 'GetStatus {{ [ [ {0} ] ] get }} Map'.format(keys_str)
    else:
        raise TypeError("keys should be either a string or an iterable")

    sps(nodes)

    sr(cmd)

    result = spp()

    if isinstance(result, dict):
        # We have taken GetStatus on a layer object, or another NodeCollection with metadata, which returns a
        # dictionary from C++, so we need to turn it into a tuple for consistency.
        result = (result,)

    if output == 'json':
        result = to_json(result)

    return result<|MERGE_RESOLUTION|>--- conflicted
+++ resolved
@@ -223,12 +223,12 @@
 def set_verbosity(level):
     """Change verbosity level for NEST's messages.
 
-    M_ALL=0,  display all messages
-    M_INFO=10, display information messages and above
-    M_DEPRECATED=18, display deprecation warnings and above
-    M_WARNING=20, display warning messages and above
-    M_ERROR=30, display error messages and above
-    M_FATAL=40, display failure messages and above
+    - M_ALL=0,  display all messages
+    - M_INFO=10, display information messages and above
+    - M_DEPRECATED=18, display deprecation warnings and above
+    - M_WARNING=20, display warning messages and above
+    - M_ERROR=30, display error messages and above
+    - M_FATAL=40, display failure messages and above
 
     Parameters
     ----------
@@ -245,17 +245,12 @@
     """Set parameters of nodes or connections.
 
     Parameters of nodes or connections, given in `nodes`, is set as specified
-<<<<<<< HEAD
-    by `params`. If `val` is given, `params` has to be a string with the
-=======
     by `params`. If `val` is given, `params` has to be a `string` with the
->>>>>>> d59fdbb0
     name of an attribute, which is set to `val` on the nodes/connections. `val`
     can be a single value or a list of the same size as nodes.
 
     Parameters
     ----------
-<<<<<<< HEAD
     nodes : NodeCollection or tuple
         Either a `NodeCollection` representing nodes, or a `SynapseCollection`
         of connection handles as returned by
@@ -265,22 +260,12 @@
         of same length as `nodes`. If `val` is given, this has to be
         the name of a model property as a str.
     val : int, list, optional
-=======
-    nodes : list or tuple
-        Either a list of global ids of nodes, or a tuple of connection
-        handles as returned by `GetConnections`.
-    params : str or dict or list
-        Dictionary of parameters or list of dictionaries of parameters of
-        same length as `nodes`. If `val` is given, this has to be the name of
-        a model property as a str.
-    val : str, optional
->>>>>>> d59fdbb0
         If given, params has to be the name of a model property.
 
     Raises
     ------
     TypeError
-        If `nodes` is not a list of nodes or synapses, or if the
+        If `nodes` is not a NodeCollection of nodes, a SynapseCollection of synapses, or if the
         number of parameters don't match the number of nodes or
         synapses.
 
@@ -354,21 +339,12 @@
 
     Parameters
     ----------
-<<<<<<< HEAD
     nodes : NodeCollection or tuple
         Either a `NodeCollection` representing nodes, or a `SynapseCollection` of
         connection handles as returned by :py:func:`.GetConnections()`.
     keys : str or list, optional
         string or a list of strings naming model properties.
         `GetStatus` then returns a single value or a list of values
-=======
-    nodes : list or tuple
-        Either a list of global ids of nodes, or a tuple of connection
-        handles as returned by `GetConnections`.
-    keys : str or list, optional
-        string or a list of strings naming model properties.
-        `GetDefaults` then returns a single value or a list of values
->>>>>>> d59fdbb0
         belonging to the keys given.
     output : str, optional
         Whether the returned data should be in a selected format
@@ -379,17 +355,9 @@
     dict :
         All parameters
     type :
-<<<<<<< HEAD
         If `keys` is a string, the corrsponding default parameter is returned.
     list :
         If keys is a list of strings, a list of corrsponding default parameters is returned.
-=======
-        If `keys` is a string, the corrsponding default parameter is
-        returned.
-    list :
-        If keys is a list of strings, a list of corrsponding default
-        parameters is returned.
->>>>>>> d59fdbb0
     str :
         If `output` is `json`, parameters is returned in JSON format.
 
@@ -399,13 +367,8 @@
         If `nodes` or `keys` are on the wrong form.
 
     See Also
-    -------
-<<<<<<< HEAD
+    --------
     :py:func:`.SetStatus`
-=======
-    SetStatus
-
->>>>>>> d59fdbb0
     """
 
     if not (isinstance(nodes, nest.NodeCollection) or isinstance(nodes, nest.SynapseCollection)):
