--- conflicted
+++ resolved
@@ -20,14 +20,11 @@
  *
  */
 
-<<<<<<< HEAD
-=======
 /* pp_psc_delta is a stochastically spiking neuron where the potential jumps on
  * each spike arrival.
  */
 
 
->>>>>>> d59fdbb0
 #include "pp_psc_delta.h"
 
 // C++ includes:
