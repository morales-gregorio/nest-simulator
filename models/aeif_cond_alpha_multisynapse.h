/*
 *  aeif_cond_alpha_multisynapse.h
 *
 *  This file is part of NEST.
 *
 *  Copyright (C) 2004 The NEST Initiative
 *
 *  NEST is free software: you can redistribute it and/or modify
 *  it under the terms of the GNU General Public License as published by
 *  the Free Software Foundation, either version 2 of the License, or
 *  (at your option) any later version.
 *
 *  NEST is distributed in the hope that it will be useful,
 *  but WITHOUT ANY WARRANTY; without even the implied warranty of
 *  MERCHANTABILITY or FITNESS FOR A PARTICULAR PURPOSE.  See the
 *  GNU General Public License for more details.
 *
 *  You should have received a copy of the GNU General Public License
 *  along with NEST.  If not, see <http://www.gnu.org/licenses/>.
 *
 */

#ifndef AEIF_COND_ALPHA_MULTISYNAPSE_H
#define AEIF_COND_ALPHA_MULTISYNAPSE_H

// Generated includes:
#include "config.h"

#ifdef HAVE_GSL

// External includes:
#include <gsl/gsl_errno.h>
#include <gsl/gsl_matrix.h>
#include <gsl/gsl_odeiv.h>

// Includes from nestkernel:
#include "archiving_node.h"
#include "connection.h"
#include "event.h"
#include "nest_types.h"
#include "ring_buffer.h"
#include "universal_data_logger.h"

/* BeginDocumentation
 Name: aeif_cond_alpha_multisynapse - Conductance based adaptive exponential
                                      integrate-and-fire neuron model according
                                      to Brette and Gerstner (2005) with
                                      multiple synaptic rise time and decay
                                      time constants, and synaptic conductance
                                      modeled by an alpha function.

 Description:

 aeif_cond_alpha_multisynapse is a conductance-based adaptive exponential
 integrate-and-fire neuron model. It allows an arbitrary number of synaptic
 time constants. Synaptic conductance is modeled by an alpha function, as
 described by A. Roth and M.C.W. van Rossum in Computational Modeling Methods
 for Neuroscientists, MIT Press 2013, Chapter 6.

 The time constants are supplied by an array, "tau_syn", and the pertaining
 synaptic reversal potentials are supplied by the array "E_rev". Port numbers
 are automatically assigned in the range from 1 to n_receptors.
 During connection, the ports are selected with the property "receptor_type".

 The membrane potential is given by the following differential equation:

 C dV/dt = -g_L(V-E_L) + g_L*Delta_T*exp((V-V_T)/Delta_T) + I_syn_tot(V, t)
           - w + I_e

 where

 I_syn_tot(V,t) = \sum_i g_i(t) (V - E_{rev,i}) ,

 the synapse i is excitatory or inhibitory depending on the value of E_{rev,i}
 and the differential equation for the spike-adaptation current w is:

 tau_w * dw/dt = a(V - E_L) - w

 When the neuron fires a spike, the adaptation current w <- w + b.

Parameters:
The following parameters can be set in the status dictionary.

Dynamic state variables:
  V_m        double - Membrane potential in mV
  w          double - Spike-adaptation current in pA.

Membrane Parameters:
  C_m        double - Capacity of the membrane in pF
  t_ref      double - Duration of refractory period in ms.
  V_reset    double - Reset value for V_m after a spike. In mV.
  E_L        double - Leak reversal potential in mV.
  g_L        double - Leak conductance in nS.
  I_e        double - Constant external input current in pA.
  Delta_T    double - Slope factor in mV
  V_th       double - Spike initiation threshold in mV
  V_peak     double - Spike detection threshold in mV.

Adaptation parameters:
  a          double - Subthreshold adaptation in nS.
  b          double - Spike-triggered adaptation in pA.
  tau_w      double - Adaptation time constant in ms

Synaptic parameters
  E_rev      double vector - Reversal potential in mV.
  tau_syn    double vector - Time constant of synaptic conductance in ms

Integration parameters
  gsl_error_tol  double - This parameter controls the admissible error of the
                          GSL integrator. Reduce it if NEST complains about
                          numerical instabilities.

 Examples:

 import nest
 import numpy as np

 neuron = nest.Create('aeif_cond_alpha_multisynapse')
 nest.SetStatus(neuron, {"V_peak": 0.0, "a": 4.0, "b":80.5})
 nest.SetStatus(neuron, {'E_rev':[0.0, 0.0, 0.0, -85.0],
                         'tau_syn':[1.0, 5.0, 10.0, 8.0]})

 spike = nest.Create('spike_generator', params = {'spike_times':
                                                 np.array([10.0])})

 voltmeter = nest.Create('voltmeter', 1, {'withgid': True})

 delays=[1.0, 300.0, 500.0, 700.0]
 w=[1.0, 1.0, 1.0, 1.0]
 for syn in range(4):
     nest.Connect(spike, neuron, syn_spec={'model': 'static_synapse',
                                           'receptor_type': 1 + syn,
                                           'weight': w[syn],
                                           'delay': delays[syn]})

 nest.Connect(voltmeter, neuron)

 nest.Simulate(1000.0)
 dmm = nest.GetStatus(voltmeter)[0]
 Vms = dmm["events"]["V_m"]
 ts = dmm["events"]["times"]
 import pylab
 pylab.figure(2)
 pylab.plot(ts, Vms)
 pylab.show()

 Sends: SpikeEvent

 Receives: SpikeEvent, CurrentEvent, DataLoggingRequest

 author: Hans Ekkehard Plesser, based on aeif_cond_beta_multisynapse
 SeeAlso: aeif_cond_alpha_multisynapse
 */

namespace nest
{
/**
 * Function computing right-hand side of ODE for GSL solver.
 * @note Must be declared here so we can befriend it in class.
 * @note Must have C-linkage for passing to GSL. Internally, it is
 *       a first-class C++ function, but cannot be a member function
 *       because of the C-linkage.
 * @note No point in declaring it inline, since it is called
 *       through a function pointer.
 * @param void* Pointer to model neuron instance.
 */
extern "C" int
aeif_cond_alpha_multisynapse_dynamics( double, const double*, double*, void* );

/**
 * Conductance based exponential integrate-and-fire neuron model according to
 * Brette and Gerstner
 * (2005) with multiple ports.
 */
class aeif_cond_alpha_multisynapse : public Archiving_Node
{

public:
  typedef void ( aeif_cond_alpha_multisynapse::*func_ptr )(
    const std::vector< double >&,
    std::vector< double >& );
  aeif_cond_alpha_multisynapse();
  aeif_cond_alpha_multisynapse( const aeif_cond_alpha_multisynapse& );
  virtual ~aeif_cond_alpha_multisynapse();

  friend int aeif_cond_alpha_multisynapse_dynamics( double,
    const double*,
    double*,
    void* );

  /**
   * Import sets of overloaded virtual functions.
   * @see Technical Issues / Virtual Functions: Overriding, Overloading, and
   * Hiding
   */
  using Node::handle;
  using Node::handles_test_event;

  port send_test_event( Node&, rport, synindex, bool );

  void handle( SpikeEvent& );
  void handle( CurrentEvent& );
  void handle( DataLoggingRequest& );

  port handles_test_event( SpikeEvent&, rport );
  port handles_test_event( CurrentEvent&, rport );
  port handles_test_event( DataLoggingRequest&, rport );

  void get_status( DictionaryDatum& ) const;
  void set_status( const DictionaryDatum& );

private:
  void init_state_( const Node& proto );
  void init_buffers_();
  void calibrate();
  void update( Time const&, const long, const long );

<<<<<<< HEAD
  inline void aeif_cond_alpha_multisynapse_dynamics(
    const std::vector< double >& y,
    std::vector< double >& f );
  inline void aeif_cond_alpha_multisynapse_dynamics_DT0(
    const std::vector< double >& y,
    std::vector< double >& f );

=======
>>>>>>> 5003e2b3
  // The next two classes need to be friends to access the State_ class/member
  friend class RecordablesMap< aeif_cond_alpha_multisynapse >;
  friend class UniversalDataLogger< aeif_cond_alpha_multisynapse >;

  // ----------------------------------------------------------------

  /**
   * Independent parameters of the model.
   */
  struct Parameters_
  {
    double V_peak_;  //!< Spike detection threshold in mV
    double V_reset_; //!< Reset Potential in mV
    double t_ref_;   //!< Refractory period in ms

    double g_L;     //!< Leak Conductance in nS
    double C_m;     //!< Membrane Capacitance in pF
    double E_L;     //!< Leak reversal Potential (aka resting potential) in mV
    double Delta_T; //!< Slope faktor in ms.
    double tau_w;   //!< adaptation time-constant in ms.
    double a;       //!< Subthreshold adaptation in nS.
    double b;       //!< Spike-triggered adaptation in pA
    double V_th;    //!< Spike threshold in mV.

    std::vector< double > tau_syn; //!< Synaptic time constants in ms.
    std::vector< double > E_rev;   //!< reversal potentials in mV

    double I_e; //!< Intrinsic current in pA.

    double gsl_error_tol; //!< error bound for GSL integrator

    // boolean flag which indicates whether the neuron has connections
    bool has_connections_;

    Parameters_(); //!< Sets default parameter values

    void get( DictionaryDatum& ) const; //!< Store current values in dictionary
    void set( const DictionaryDatum& ); //!< Set values from dictionary

    //! Return the number of receptor ports
    inline size_t
    n_receptors() const
    {
      return E_rev.size();
    }
  };

  // ----------------------------------------------------------------

  /**
   * State variables of the model.
   * @note Copy constructor and assignment operator required because
   *       of C-style arrays.
   */
  struct State_
  {

    /**
     * Enumeration identifying elements in state vector State_::y_.
     * This enum identifies the elements of the vector. It must be public to be
     * accessible from the iteration function. The last two elements of this
     * enum (DG, G) will be repeated
     * n times at the end of the state vector State_::y with n being the number
     * of synapses.
     */
    enum StateVecElems
    {
      V_M = 0,
      W,  // 1
      DG, // 2
      G,  // 3
      STATE_VECTOR_MIN_SIZE
    };

<<<<<<< HEAD
    static const size_t NUMBER_OF_FIXED_STATES_ELEMENTS = 2; // V_M, W
    // DG_EXC, G_EXC, DG_INH, G_INH
    static const size_t NUMBER_OF_STATES_ELEMENTS_PER_RECEPTOR = 4;

    std::vector< double > y_;   //!< neuron state
    std::vector< double > k1;   //!< Runge-Kutta variable
    std::vector< double > k2;   //!< Runge-Kutta variable
    std::vector< double > k3;   //!< Runge-Kutta variable
    std::vector< double > k4;   //!< Runge-Kutta variable
    std::vector< double > k5;   //!< Runge-Kutta variable
    std::vector< double > k6;   //!< Runge-Kutta variable
    std::vector< double > k7;   //!< Runge-Kutta variable
    std::vector< double > yin;  //!< Runge-Kutta variable
    std::vector< double > ynew; //!< 5th order update
    std::vector< double > yref; //!< 4th order update
    unsigned int r_;            //!< number of refractory steps remaining
=======
    static const size_t NUMBER_OF_FIXED_STATES_ELEMENTS = 2;        // V_M, W
    static const size_t NUMBER_OF_STATES_ELEMENTS_PER_RECEPTOR = 2; // DG, G

    std::vector< double > y_; //!< neuron state
    int r_;                   //!< number of refractory steps remaining
>>>>>>> 5003e2b3

    State_( const Parameters_& ); //!< Default initialization
    State_( const State_& );
    State_& operator=( const State_& );

    void get( DictionaryDatum& ) const;
    void set( const DictionaryDatum& );

  }; // State_

  // ----------------------------------------------------------------

  /**
   * Buffers of the model.
   */
  struct Buffers_
  {
    Buffers_( aeif_cond_alpha_multisynapse& );
    Buffers_( const Buffers_&, aeif_cond_alpha_multisynapse& );

    //! Logger for all analog data
    UniversalDataLogger< aeif_cond_alpha_multisynapse > logger_;

    /** buffers and sums up incoming spikes/currents */
    std::vector< RingBuffer > spikes_;
    RingBuffer currents_;

    /** GSL ODE stuff */
    gsl_odeiv_step* s_;    //!< stepping function
    gsl_odeiv_control* c_; //!< adaptive stepsize control function
    gsl_odeiv_evolve* e_;  //!< evolution function
    gsl_odeiv_system sys_; //!< struct describing system

    // IntergrationStep_ should be reset with the neuron on ResetNetwork,
    // but remain unchanged during calibration. Since it is initialized with
    // step_, and the resolution cannot change after nodes have been created,
    // it is safe to place both here.
    double step_;            //!< simulation step size in ms
    double IntegrationStep_; //!< current integration time step,
                             //!< updated by solver

    /**
     * Input current injected by CurrentEvent.
     * This variable is used to transport the current applied into the
     * _dynamics function computing the derivative of the state vector.
     * It must be a part of Buffers_, since it is initialized once before
     * the first simulation, but not modified before later Simulate calls.
     */
    double I_stim_;
  };

  // ----------------------------------------------------------------

  /**
   * Internal variables of the model.
   */
  struct Variables_
  {
    /** initial value to normalise synaptic conductance */
    std::vector< double > g0_;

    /**
     * Threshold detection for spike events: P.V_peak if Delta_T > 0.,
     * P.V_th if Delta_T == 0.
     */
    double V_peak;

<<<<<<< HEAD
    /**
     * Threshold detection for spike events: P.V_peak if Delta_T > 0.,
     * P.V_th if Delta_T == 0.
     */
    double V_peak;

    /** pointer to the rhs function giving the dynamics to the ODE solver **/
    func_ptr model_dynamics;

=======
>>>>>>> 5003e2b3
    unsigned int refractory_counts_;
  };

  // Access functions for UniversalDataLogger -------------------------------

  //! Read out state vector elements, used by UniversalDataLogger
  template < State_::StateVecElems elem >
  double
  get_y_elem_() const
  {
    return S_.y_[ elem ];
  }

  // Data members -----------------------------------------------------------

  /**
   * @defgroup aeif_cond_alpha_multisynapse
   * Instances of private data structures for the different types
   * of data pertaining to the model.
   * @note The order of definitions is important for speed.
   * @{
   */
  Parameters_ P_;
  State_ S_;
  Variables_ V_;
  Buffers_ B_;
  /** @} */

  //! Mapping of recordables names to access functions
  static RecordablesMap< aeif_cond_alpha_multisynapse > recordablesMap_;
};

inline port
aeif_cond_alpha_multisynapse::send_test_event( Node& target,
  rport receptor_type,
  synindex,
  bool )
{
  SpikeEvent e;
  e.set_sender( *this );

  return target.handles_test_event( e, receptor_type );
}

inline port
aeif_cond_alpha_multisynapse::handles_test_event( CurrentEvent&,
  rport receptor_type )
{
  if ( receptor_type != 0 )
  {
    throw UnknownReceptorType( receptor_type, get_name() );
  }
  return 0;
}

inline port
aeif_cond_alpha_multisynapse::handles_test_event( DataLoggingRequest& dlr,
  rport receptor_type )
{
  if ( receptor_type != 0 )
  {
    throw UnknownReceptorType( receptor_type, get_name() );
  }
  return B_.logger_.connect_logging_device( dlr, recordablesMap_ );
}

inline void
aeif_cond_alpha_multisynapse::get_status( DictionaryDatum& d ) const
{
  P_.get( d );
  S_.get( d );
  Archiving_Node::get_status( d );

  ( *d )[ names::recordables ] = recordablesMap_.get_list();
}

inline void
aeif_cond_alpha_multisynapse::set_status( const DictionaryDatum& d )
{
  Parameters_ ptmp = P_; // temporary copy in case of errors
  ptmp.set( d );         // throws if BadProperty
  State_ stmp = S_;      // temporary copy in case of errors
  stmp.set( d );         // throws if BadProperty

  // We now know that (ptmp, stmp) are consistent. We do not
  // write them back to (P_, S_) before we are also sure that
  // the properties to be set in the parent class are internally
  // consistent.
  Archiving_Node::set_status( d );

  // if we get here, temporaries contain consistent set of properties
  P_ = ptmp;
  S_ = stmp;
}

<<<<<<< HEAD
/**
 * Function computing right-hand side of ODE for the ODE solver if Delta_T != 0.
 * @param y State vector (input).
 * @param f Derivatives (output).
 */
inline void
aeif_cond_alpha_multisynapse::aeif_cond_alpha_multisynapse_dynamics(
  const std::vector< double >& y,
  std::vector< double >& f )
{
  // a shorthand
  typedef aeif_cond_alpha_multisynapse::State_ S;

  // y[] is the current internal state of the integrator (yin), not the state
  // vector in the node, node.S_.y[].

  // The following code is verbose for the sake of clarity. We assume that a
  // good compiler will optimize the verbosity away ...

  // shorthand for state variables
  const double& V = std::min( y[ S::V_M ], P_.V_peak_ );
  const double& w = y[ S::W ];

  double I_syn_exc = 0.0;
  double I_syn_inh = 0.0;

  for ( size_t i = 0; i < ( P_.num_of_receptors_
                            * S::NUMBER_OF_STATES_ELEMENTS_PER_RECEPTOR );
        i += S::NUMBER_OF_STATES_ELEMENTS_PER_RECEPTOR )
  {
    I_syn_exc += y[ S::G_EXC + i ] * ( V - P_.E_ex );
    I_syn_inh += y[ S::G_INH + i ] * ( V - P_.E_in );
  }

  // for this function the exponential must still be bounded
  // otherwise either issue77.sli fails because of numerical instability or
  // the value of w undergoes jumps because of V's divergence.
  const double exp_arg = std::min( ( V - P_.V_th ) / P_.Delta_T, 10. );
  const double I_spike = P_.Delta_T * std::exp( exp_arg );

  // dv/dt
  f[ S::V_M ] = ( -P_.g_L * ( ( V - P_.E_L ) - I_spike ) - I_syn_exc - I_syn_inh
                  - w + P_.I_e + B_.I_stim_ ) / P_.C_m;

  // Adaptation current w.
  f[ S::W ] = ( P_.a * ( V - P_.E_L ) - w ) / P_.tau_w;

  size_t j = 0;
  for ( size_t i = 0; i < P_.num_of_receptors_; ++i )
  {
    j = i * S::NUMBER_OF_STATES_ELEMENTS_PER_RECEPTOR;
    f[ S::DG_EXC + j ] = -y[ S::DG_EXC + j ] / P_.taus_syn[ i ];
    f[ S::G_EXC + j ] = y[ S::DG_EXC + j ]
      - y[ S::G_EXC + j ] / P_.taus_syn[ i ]; // Synaptic Conductance (nS)

    f[ S::DG_INH + j ] = -y[ S::DG_INH + j ] / P_.taus_syn[ i ];
    f[ S::G_INH + j ] = y[ S::DG_INH + j ]
      - y[ S::G_INH + j ] / P_.taus_syn[ i ]; // Synaptic Conductance (nS)
  }
}

/**
 * Function computing right-hand side of ODE for the ODE solver if Delta_T == 0.
 * @param y State vector (input).
 * @param f Derivatives (output).
 */
inline void
aeif_cond_alpha_multisynapse::aeif_cond_alpha_multisynapse_dynamics_DT0(
  const std::vector< double >& y,
  std::vector< double >& f )
{
  // a shorthand
  typedef aeif_cond_alpha_multisynapse::State_ S;

  // y[] is the current internal state of the integrator (yin), not the state
  // vector in the node, node.S_.y[].

  // The following code is verbose for the sake of clarity. We assume that a
  // good compiler will optimize the verbosity away ...

  // shorthand for state variables
  const double& V = y[ S::V_M ];
  const double& w = y[ S::W ];

  double I_syn_exc = 0.0;
  double I_syn_inh = 0.0;

  for ( size_t i = 0; i < ( P_.num_of_receptors_
                            * S::NUMBER_OF_STATES_ELEMENTS_PER_RECEPTOR );
        i += S::NUMBER_OF_STATES_ELEMENTS_PER_RECEPTOR )
  {
    I_syn_exc += y[ S::G_EXC + i ] * ( V - P_.E_ex );
    I_syn_inh += y[ S::G_INH + i ] * ( V - P_.E_in );
  }

  // dv/dt
  f[ S::V_M ] = ( -P_.g_L * ( V - P_.E_L ) - I_syn_exc - I_syn_inh - w + P_.I_e
                  + B_.I_stim_ ) / P_.C_m;

  // Adaptation current w.
  f[ S::W ] = ( P_.a * ( V - P_.E_L ) - w ) / P_.tau_w;

  size_t j = 0;
  for ( size_t i = 0; i < P_.num_of_receptors_; ++i )
  {
    j = i * S::NUMBER_OF_STATES_ELEMENTS_PER_RECEPTOR;
    f[ S::DG_EXC + j ] = -y[ S::DG_EXC + j ] / P_.taus_syn[ i ];
    f[ S::G_EXC + j ] = y[ S::DG_EXC + j ]
      - y[ S::G_EXC + j ] / P_.taus_syn[ i ]; // Synaptic Conductance (nS)

    f[ S::DG_INH + j ] = -y[ S::DG_INH + j ] / P_.taus_syn[ i ];
    f[ S::G_INH + j ] = y[ S::DG_INH + j ]
      - y[ S::G_INH + j ] / P_.taus_syn[ i ]; // Synaptic Conductance (nS)
  }
}

=======
>>>>>>> 5003e2b3
} // namespace

#endif // HAVE_GSL
#endif // AEIF_COND_ALPHA_MULTISYNAPSE_H //<|MERGE_RESOLUTION|>--- conflicted
+++ resolved
@@ -176,9 +176,6 @@
 {
 
 public:
-  typedef void ( aeif_cond_alpha_multisynapse::*func_ptr )(
-    const std::vector< double >&,
-    std::vector< double >& );
   aeif_cond_alpha_multisynapse();
   aeif_cond_alpha_multisynapse( const aeif_cond_alpha_multisynapse& );
   virtual ~aeif_cond_alpha_multisynapse();
@@ -215,16 +212,6 @@
   void calibrate();
   void update( Time const&, const long, const long );
 
-<<<<<<< HEAD
-  inline void aeif_cond_alpha_multisynapse_dynamics(
-    const std::vector< double >& y,
-    std::vector< double >& f );
-  inline void aeif_cond_alpha_multisynapse_dynamics_DT0(
-    const std::vector< double >& y,
-    std::vector< double >& f );
-
-=======
->>>>>>> 5003e2b3
   // The next two classes need to be friends to access the State_ class/member
   friend class RecordablesMap< aeif_cond_alpha_multisynapse >;
   friend class UniversalDataLogger< aeif_cond_alpha_multisynapse >;
@@ -299,30 +286,11 @@
       STATE_VECTOR_MIN_SIZE
     };
 
-<<<<<<< HEAD
-    static const size_t NUMBER_OF_FIXED_STATES_ELEMENTS = 2; // V_M, W
-    // DG_EXC, G_EXC, DG_INH, G_INH
-    static const size_t NUMBER_OF_STATES_ELEMENTS_PER_RECEPTOR = 4;
-
-    std::vector< double > y_;   //!< neuron state
-    std::vector< double > k1;   //!< Runge-Kutta variable
-    std::vector< double > k2;   //!< Runge-Kutta variable
-    std::vector< double > k3;   //!< Runge-Kutta variable
-    std::vector< double > k4;   //!< Runge-Kutta variable
-    std::vector< double > k5;   //!< Runge-Kutta variable
-    std::vector< double > k6;   //!< Runge-Kutta variable
-    std::vector< double > k7;   //!< Runge-Kutta variable
-    std::vector< double > yin;  //!< Runge-Kutta variable
-    std::vector< double > ynew; //!< 5th order update
-    std::vector< double > yref; //!< 4th order update
-    unsigned int r_;            //!< number of refractory steps remaining
-=======
     static const size_t NUMBER_OF_FIXED_STATES_ELEMENTS = 2;        // V_M, W
     static const size_t NUMBER_OF_STATES_ELEMENTS_PER_RECEPTOR = 2; // DG, G
 
     std::vector< double > y_; //!< neuron state
     int r_;                   //!< number of refractory steps remaining
->>>>>>> 5003e2b3
 
     State_( const Parameters_& ); //!< Default initialization
     State_( const State_& );
@@ -390,18 +358,6 @@
      */
     double V_peak;
 
-<<<<<<< HEAD
-    /**
-     * Threshold detection for spike events: P.V_peak if Delta_T > 0.,
-     * P.V_th if Delta_T == 0.
-     */
-    double V_peak;
-
-    /** pointer to the rhs function giving the dynamics to the ODE solver **/
-    func_ptr model_dynamics;
-
-=======
->>>>>>> 5003e2b3
     unsigned int refractory_counts_;
   };
 
@@ -497,125 +453,6 @@
   S_ = stmp;
 }
 
-<<<<<<< HEAD
-/**
- * Function computing right-hand side of ODE for the ODE solver if Delta_T != 0.
- * @param y State vector (input).
- * @param f Derivatives (output).
- */
-inline void
-aeif_cond_alpha_multisynapse::aeif_cond_alpha_multisynapse_dynamics(
-  const std::vector< double >& y,
-  std::vector< double >& f )
-{
-  // a shorthand
-  typedef aeif_cond_alpha_multisynapse::State_ S;
-
-  // y[] is the current internal state of the integrator (yin), not the state
-  // vector in the node, node.S_.y[].
-
-  // The following code is verbose for the sake of clarity. We assume that a
-  // good compiler will optimize the verbosity away ...
-
-  // shorthand for state variables
-  const double& V = std::min( y[ S::V_M ], P_.V_peak_ );
-  const double& w = y[ S::W ];
-
-  double I_syn_exc = 0.0;
-  double I_syn_inh = 0.0;
-
-  for ( size_t i = 0; i < ( P_.num_of_receptors_
-                            * S::NUMBER_OF_STATES_ELEMENTS_PER_RECEPTOR );
-        i += S::NUMBER_OF_STATES_ELEMENTS_PER_RECEPTOR )
-  {
-    I_syn_exc += y[ S::G_EXC + i ] * ( V - P_.E_ex );
-    I_syn_inh += y[ S::G_INH + i ] * ( V - P_.E_in );
-  }
-
-  // for this function the exponential must still be bounded
-  // otherwise either issue77.sli fails because of numerical instability or
-  // the value of w undergoes jumps because of V's divergence.
-  const double exp_arg = std::min( ( V - P_.V_th ) / P_.Delta_T, 10. );
-  const double I_spike = P_.Delta_T * std::exp( exp_arg );
-
-  // dv/dt
-  f[ S::V_M ] = ( -P_.g_L * ( ( V - P_.E_L ) - I_spike ) - I_syn_exc - I_syn_inh
-                  - w + P_.I_e + B_.I_stim_ ) / P_.C_m;
-
-  // Adaptation current w.
-  f[ S::W ] = ( P_.a * ( V - P_.E_L ) - w ) / P_.tau_w;
-
-  size_t j = 0;
-  for ( size_t i = 0; i < P_.num_of_receptors_; ++i )
-  {
-    j = i * S::NUMBER_OF_STATES_ELEMENTS_PER_RECEPTOR;
-    f[ S::DG_EXC + j ] = -y[ S::DG_EXC + j ] / P_.taus_syn[ i ];
-    f[ S::G_EXC + j ] = y[ S::DG_EXC + j ]
-      - y[ S::G_EXC + j ] / P_.taus_syn[ i ]; // Synaptic Conductance (nS)
-
-    f[ S::DG_INH + j ] = -y[ S::DG_INH + j ] / P_.taus_syn[ i ];
-    f[ S::G_INH + j ] = y[ S::DG_INH + j ]
-      - y[ S::G_INH + j ] / P_.taus_syn[ i ]; // Synaptic Conductance (nS)
-  }
-}
-
-/**
- * Function computing right-hand side of ODE for the ODE solver if Delta_T == 0.
- * @param y State vector (input).
- * @param f Derivatives (output).
- */
-inline void
-aeif_cond_alpha_multisynapse::aeif_cond_alpha_multisynapse_dynamics_DT0(
-  const std::vector< double >& y,
-  std::vector< double >& f )
-{
-  // a shorthand
-  typedef aeif_cond_alpha_multisynapse::State_ S;
-
-  // y[] is the current internal state of the integrator (yin), not the state
-  // vector in the node, node.S_.y[].
-
-  // The following code is verbose for the sake of clarity. We assume that a
-  // good compiler will optimize the verbosity away ...
-
-  // shorthand for state variables
-  const double& V = y[ S::V_M ];
-  const double& w = y[ S::W ];
-
-  double I_syn_exc = 0.0;
-  double I_syn_inh = 0.0;
-
-  for ( size_t i = 0; i < ( P_.num_of_receptors_
-                            * S::NUMBER_OF_STATES_ELEMENTS_PER_RECEPTOR );
-        i += S::NUMBER_OF_STATES_ELEMENTS_PER_RECEPTOR )
-  {
-    I_syn_exc += y[ S::G_EXC + i ] * ( V - P_.E_ex );
-    I_syn_inh += y[ S::G_INH + i ] * ( V - P_.E_in );
-  }
-
-  // dv/dt
-  f[ S::V_M ] = ( -P_.g_L * ( V - P_.E_L ) - I_syn_exc - I_syn_inh - w + P_.I_e
-                  + B_.I_stim_ ) / P_.C_m;
-
-  // Adaptation current w.
-  f[ S::W ] = ( P_.a * ( V - P_.E_L ) - w ) / P_.tau_w;
-
-  size_t j = 0;
-  for ( size_t i = 0; i < P_.num_of_receptors_; ++i )
-  {
-    j = i * S::NUMBER_OF_STATES_ELEMENTS_PER_RECEPTOR;
-    f[ S::DG_EXC + j ] = -y[ S::DG_EXC + j ] / P_.taus_syn[ i ];
-    f[ S::G_EXC + j ] = y[ S::DG_EXC + j ]
-      - y[ S::G_EXC + j ] / P_.taus_syn[ i ]; // Synaptic Conductance (nS)
-
-    f[ S::DG_INH + j ] = -y[ S::DG_INH + j ] / P_.taus_syn[ i ];
-    f[ S::G_INH + j ] = y[ S::DG_INH + j ]
-      - y[ S::G_INH + j ] / P_.taus_syn[ i ]; // Synaptic Conductance (nS)
-  }
-}
-
-=======
->>>>>>> 5003e2b3
 } // namespace
 
 #endif // HAVE_GSL
