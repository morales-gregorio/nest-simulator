/*
 *  layer.cpp
 *
 *  This file is part of NEST.
 *
 *  Copyright (C) 2004 The NEST Initiative
 *
 *  NEST is free software: you can redistribute it and/or modify
 *  it under the terms of the GNU General Public License as published by
 *  the Free Software Foundation, either version 2 of the License, or
 *  (at your option) any later version.
 *
 *  NEST is distributed in the hope that it will be useful,
 *  but WITHOUT ANY WARRANTY; without even the implied warranty of
 *  MERCHANTABILITY or FITNESS FOR A PARTICULAR PURPOSE.  See the
 *  GNU General Public License for more details.
 *
 *  You should have received a copy of the GNU General Public License
 *  along with NEST.  If not, see <http://www.gnu.org/licenses/>.
 *
 */

#include "layer.h"

// Includes from nestkernel:
#include "exceptions.h"
#include "gid_collection.h"
#include "kernel_manager.h"

// Includes from sli:
#include "dictutils.h"
#include "integerdatum.h"

// Includes from topology:
#include "connection_creator_impl.h"
#include "free_layer.h"
#include "grid_layer.h"
#include "layer_impl.h"
#include "mask_impl.h"
#include "topology.h"
#include "topology_names.h"

namespace nest
{

GIDCollectionMetadataPTR AbstractLayer::cached_ntree_gc_ =
  GIDCollectionMetadataPTR( 0 );
GIDCollectionMetadataPTR AbstractLayer::cached_vector_gc_ =
  GIDCollectionMetadataPTR( 0 );

AbstractLayer::~AbstractLayer()
{
}

GIDCollectionPTR
AbstractLayer::create_layer( const DictionaryDatum& layer_dict )
{
  index length = 0;
  std::vector< long > element_ids;
  std::string element_name;
  Token element_model;

  const Token& t = layer_dict->lookup( names::elements );
  ArrayDatum* ad = dynamic_cast< ArrayDatum* >( t.datum() );

  AbstractLayer* layer_local = 0;

  if ( ad )
  {

    for ( Token* tp = ad->begin(); tp != ad->end(); ++tp )
    {

      element_name = std::string( *tp );
      element_model =
        kernel().model_manager.get_modeldict()->lookup( element_name );

      if ( element_model.empty() )
      {
        throw UnknownModelName( element_name );
      }
      // Creates several nodes if the next element in
      // the elements variable is a number.
      if ( ( tp + 1 != ad->end() )
        && dynamic_cast< IntegerDatum* >( ( tp + 1 )->datum() ) )
      {
        // Select how many nodes that should be created.
        const long number = getValue< long >( *( ++tp ) );
        for ( long i = 0; i < number; ++i )
        {
          element_ids.push_back( static_cast< long >( element_model ) );
        }
      }
      else
      {
        element_ids.push_back( static_cast< long >( element_model ) );
      }
    }
  }
  else
  {

    element_name = getValue< std::string >( layer_dict, names::elements );
    element_model =
      kernel().model_manager.get_modeldict()->lookup( element_name );

    if ( element_model.empty() )
    {
      throw UnknownModelName( element_name );
    }
    element_ids.push_back( static_cast< long >( element_model ) );
  }

  if ( layer_dict->known( names::positions ) )
  {
    if ( layer_dict->known( names::rows ) or layer_dict->known( names::columns )
      or layer_dict->known( names::layers ) )
    {
      throw BadProperty(
        "Can not specify both positions and rows or columns." );
    }
    TokenArray positions =
      getValue< TokenArray >( layer_dict, names::positions );

    if ( positions.size() == 0 )
    {
      throw BadProperty( "Empty positions array." );
    }

    std::vector< double > pos =
      getValue< std::vector< double > >( positions[ 0 ] );
    if ( pos.size() == 2 )
    {
      layer_local = new FreeLayer< 2 >();
    }
    else if ( pos.size() == 3 )
    {
      layer_local = new FreeLayer< 3 >();
    }
    else
    {
      throw BadProperty( "Positions must have 2 or 3 coordinates." );
    }

    length = positions.size();
  }
  else if ( layer_dict->known( names::columns ) )
  {

    if ( not layer_dict->known( names::rows ) )
    {
      throw BadProperty( "Both columns and rows must be given." );
    }

    length = getValue< long >( layer_dict, names::columns )
      * getValue< long >( layer_dict, names::rows );

    if ( layer_dict->known( names::layers ) )
    {
      layer_local = new GridLayer< 3 >();
      length *= getValue< long >( layer_dict, names::layers );
    }
    else
    {
      layer_local = new GridLayer< 2 >();
    }
  }
  else
  {
    throw BadProperty( "Unknown layer type." );
  }
  assert( layer_local );
  lockPTR< AbstractLayer > layer_safe( layer_local );

  layer_local->depth_ = element_ids.size();
  layer_local->set_status( layer_dict );

  GIDCollectionMetadataPTR layer_meta( new LayerMetadata( layer_safe ) );

  // We have at least one element, create a GIDCollection for it
  GIDCollectionPTR gid_coll =
    kernel().node_manager.add_node( element_ids[ 0 ], length );
  gid_coll->set_metadata( layer_meta );

  // Create all remaining elements and add
  for ( size_t i = 1; i < element_ids.size(); ++i )
  {
    GIDCollectionPTR next_coll =
      kernel().node_manager.add_node( element_ids[ i ], length );
    next_coll->set_metadata( layer_meta );
    gid_coll = gid_coll->operator+( next_coll );
    next_coll.unlock();
  }

  gid_collection_ = gid_coll;

  return gid_coll;
}

<<<<<<< HEAD
=======
GIDCollectionMetadataPTR
AbstractLayer::get_metadata() const
{
  return gid_collection_->get_metadata();
}

>>>>>>> ed851384
} // namespace nest<|MERGE_RESOLUTION|>--- conflicted
+++ resolved
@@ -197,13 +197,10 @@
   return gid_coll;
 }
 
-<<<<<<< HEAD
-=======
 GIDCollectionMetadataPTR
 AbstractLayer::get_metadata() const
 {
   return gid_collection_->get_metadata();
 }
 
->>>>>>> ed851384
 } // namespace nest