/*
 *  nest-init.sli
 *
 *  This file is part of NEST.
 *
 *  Copyright (C) 2004 The NEST Initiative
 *
 *  NEST is free software: you can redistribute it and/or modify
 *  it under the terms of the GNU General Public License as published by
 *  the Free Software Foundation, either version 2 of the License, or
 *  (at your option) any later version.
 *
 *  NEST is distributed in the hope that it will be useful,
 *  but WITHOUT ANY WARRANTY; without even the implied warranty of
 *  MERCHANTABILITY or FITNESS FOR A PARTICULAR PURPOSE.  See the
 *  GNU General Public License for more details.
 *
 *  You should have received a copy of the GNU General Public License
 *  along with NEST.  If not, see <http://www.gnu.org/licenses/>.
 *
 */

%%%%%%%%%%%%%%%%%%%%%%%%%%%%%%%%%%%%%%%%%%%%%%%%%%%%%%%%%%%%%%%%%%%%%%%%%%%%%%%%
%% NEST Kernel 2 initialisation
%%
%% (C) 2000-2006 The NEST Initiative
%%
%%  Authors Marc-Oliver Gewaltig <marc-oliver.gewaltig@honda-ri.de>
%%          Markus Diesmann <diesmann@fz-juelich.de>
%%          Jochen Martin Eppler <eppler@fz-juelich.de>
%%

M_DEBUG (nest-init.sli) (Initializing SLI support for NEST Kernel.) message
% see nestmodule.cpp

% Add NEST example directory to search-path
statusdict /prgdocdir get (/examples)                  join addpath
statusdict /prgdocdir get (/examples/FacetsBenchmarks) join addpath

/test {
  statusdict/prgdatadir :: (/extras/do_tests.sh ) join
  statusdict/prefix :: (/bin/nest) join
  join system ; ;
} def

%%%%%%%%%%%%%%%%%%%%%%%%%%%%%%%%%%%%%%%%%%%%%%%%%%%%%%%%%%%%%%%%%%%%%%%%%%%%%%%%

% add new functions to trie if it exists, else create new
/SetStatus dup lookup not
{
  trie
} if
[/integertype /dictionarytype] /SetStatus_id load addtotrie
[/connectiontype /dictionarytype] /SetStatus_CD load addtotrie
def

% add new functions to trie if it exists, else create new
/GetStatus dup lookup not
{
  trie
} if
[/integertype] /GetStatus_i load addtotrie
[/connectiontype] /GetStatus_C load addtotrie
[/arraytype] /GetStatus_a load addtotrie
def

/GetStatus_a
{
  { GetStatus_C } Map
}
def

%%%%%%%%%%%%%%%%%%%%%%%%%%%%%%%%%%%%%%%%%%%%%%%%%%%%%%%%%%%%%%%%%%%%%%%%%%%%%%%%

% These variants of get access network elements represented by
% a gid like dictionaries. In particular, if a gid returns a dictionary,
% get can be used to access the contents of the nested objects.
% 071108, Diesmann
%
/get [/integertype /literaltype] {exch GetStatus exch get} def
/get [/integertype /arraytype] {exch GetStatus exch get_d_a} def

% Same as above for connections
% 100922, Diesmann
/get [/connectiontype /literaltype] {exch GetStatus exch get} def
/get [/connectiontype /arraytype] {exch GetStatus exch get_d_a} def

% The following version allows extraction of a GID from a GIDCollection
/get [/gidcollectiontype /integertype] { get_g_i } def

% This version gets all values from all nodes. The same as GetStatus, but
% concatenates into a single dictionary.
/get [/gidcollectiontype]
{
  GetStatus
  /status_dict << >> def

  size 1 neq
  { % If not a single value GIDCollection. We have a list of dictionaries.
  
    % The first thing we do is set the keys in the dictionary based on the
    % first GID in the GIDCollection, and set the corresponding value in an
    % array.
    dup First {status_dict rollu 1 arraystore put_d} forall
    
    status_dict keys /ks Set
    
    % Then, we put the values for the rest of the GIDCollection in the right
    % place in the dictionary.
    /counter 1 def
    Rest
    {
      dup
      {
        /v Set
        /k Set
        % Check if we have a composite GIDCollection by checking if k is part
        % of dict keys.
        ks k MemberQ
        {
          % If primitive, add value to dictionary array
          status_dict k get [v] join /val_array Set
        }
        {
          % If composite, set values for previous GIDs to None, and add value.
          [counter] /None LayoutArray [v] join /val_array Set
          ks [k] join /ks Set
        } ifelse
        
        % Add value array to status dictionary.
        status_dict k val_array put_d
      } forall
      
      % If we have a composite gc and there have been values for previous GIDs
      % that is not part of this particular dictionary, we must set a None
      % value for this value.
      keys /dict_keys Set
      ks
      {
        /k Set
        dict_keys k MemberQ not
        {
          status_dict k get [/None] join /val_array Set
          status_dict k val_array put_d
        } if
      } forall
      
      counter 1 add /counter Set
    } forall
    
    status_dict
  }
  {
    0 get
  } ifelse
} def

% Get parameter value of all GIDs in GIDCollection
/get [/gidcollectiontype /literaltype]
{
  /value Set
  /gidcoll Set

  gidcoll size 1 eq
  { % if size == 1
    gidcoll GetStatus 0 get value get
  }
  { % if size > 1
    gidcoll GetStatus { value get } Map
  } ifelse
} def

% Get parameter values of GIDCollection from an array of parameters
/get [/gidcollectiontype /arraytype]
{
  exch
  dup size 1 eq not{ /get /InvalidGIDCollectionError raiseerror }if
  0 get_g_i GetStatus exch get_d_a
} def

% Get metadata values of GIDCollection
/GetMetadata [/gidcollectiontype]
  /GetMetadata_g load
def

%%%%%%%%%%%%%%%%%%%%%%%%%%%%%%%%%%%%%%%%%%%%%%%%%%%%%%%%%%%%%%%%%%%%%%%%%%%%%%%%

% Slicing of GIDCollections with Take
% Since n Take means take first n elements, while [n] Take means return
%      n-th element, we need to be a bit careful, handling the letter case
%      here at the SLI level and mapping the former to the two-element case
% Note that Take indexes from 1, with -1 the last element
/Take [/gidcollectiontype /integertype] 
 {
   << >> begin 
     /n Set
     /c Set
     n 0 geq
     {
       [ 1 n ]
     }
     {
       n neg c size gt { c n /Take /RangeError raiseerror } if
       
       c size dup n add 1 add exch
       2 arraystore
     }
     ifelse
     c
     exch
     Take
   end
}
def

/Take [/gidcollectiontype /arraytype] 
{
  << >> begin
  /slice Set
  /coll Set
  slice length 1 eq
  {
    slice 0 get dup 1 3 arraystore coll exch Take_g_a
  }
  {
    % assume that we have two or three elements now
    slice dup
    length 2 eq { 1 append } if
    coll exch
    Take_g_a
  }
  ifelse
  end
  
} def

%%%%%%%%%%%%%%%%%%%%%%%%%%%%%%%%%%%%%%%%%%%%%%%%%%%%%%%%%%%%%%%%%%%%%%%%%%%%%%%%

/* BeginDocumentation
   Name: LocalOnly - Get only local elements of a GIDCollection.

   Synopsis:
   gidcollection    LocalOnly --> local_gidcollection

   Parameters:
   gidcollection          - GIDCollection in which to find local elements
   local_gidcollection    - GIDCollection with only local elements 

   Description:
   This function gets only the local elements in a GIDCollection.
   The resulting elements are returned in a new GIDCollection. If
   there are no local elements, an empty GIDCollection is returned.

   Author: Håkon Mørk 
   FirstVersion: November 2017
*/
/LocalOnly [/gidcollectiontype]
{
   << >> begin
     /gc Set
     Rank gc 0 get NumProcesses mod sub NumProcesses add NumProcesses mod 1 add
     dup gc size leq
     {
       gc size NumProcesses 3 arraystore gc exch Take
     }
     {
       pop
       [] cvgidcollection
     } ifelse
   end
} def

%%%%%%%%%%%%%%%%%%%%%%%%%%%%%%%%%%%%%%%%%%%%%%%%%%%%%%%%%%%%%%%%%%%%%%%%%%%%%%%%

% Return array containing only those GIDs for which procedure returns true
%
% Note: 
% Returns array so that we can return an empty array if no node matches. 
/Select [/gidcollectiontype /proceduretype]
{
  /predicate Set
  mark exch
  {
    dup 
    predicate not  
    {
      pop
    }
    if
  }
  forall
  counttomark
  arraystore
  exch pop
  currentdict /predicate undef
} bind def

%%%%%%%%%%%%%%%%%%%%%%%%%%%%%%%%%%%%%%%%%%%%%%%%%%%%%%%%%%%%%%%%%%%%%%%%%%%%%%%%

% Min and Max for GIDCollections
%

/Min trie
[/gidcollectiontype] { 0 get } addtotrie
[/anytype] /Min load addtotrie
def

/Max trie
[/gidcollectiontype] { dup size 1 sub get } addtotrie
[/anytype] /Max load addtotrie
def

%%%%%%%%%%%%%%%%%%%%%%%%%%%%%%%%%%%%%%%%%%%%%%%%%%%%%%%%%%%%%%%%%%%%%%%%%%%%%%%%

/Simulate trie
[/integertype] {cvd Simulate} addtotrie
[/doubletype]  /Simulate_d load addtotrie
def

/Run trie
[/integertype] {cvd Run} addtotrie
[/doubletype]  /Run_d load addtotrie
def

%%%%%%%%%%%%%%%%%%%%%%%%%%%%%%%%%%%%%%%%%%%%%%%%%%%%%%%%%%%%%%%%%%%%%%%%%%%%%%%%


% oosupport.sli already defines conversions for dict
/cvdict [/connectiontype] 
 /cvdict_C load
def

%%%%%%%%%%%%%%%%%%%%%%%%%%%%%%%%%%%%%%%%%%%%%%%%%%%%%%%%%%%%%%%%%%%%%%%%%%%%%%%%

/** @BeginDocumentation
   Name: cvgidcollection - Create a container of global ids.

   Synopsis:
   list_of_gids          cvgidcollection -> gidcollection
   first_gid    last_gid cvgidcollection -> gidcollection

   Parameters:
   list_of_gids    - an array or intvector of global ids, or a gidcollection
   first_gid       - an integer definig the first GID of the range
   last_gid        - an integer definig the last GID of the range

   Description:
   This function creates a gidcollection object, which is a unified
   representation for multiple global ids of neurons or devices. To
   save memory in the case of contiguous ranges of GIDs, it is
   possible to just use the first and last index of the range to
   initialize the gidcollection.

   Author: Jochen Martin Eppler
   FirstVersion: April 2014

   SeeAlso: cv_iv, Connect, CGConnect
*/

/cvgidcollection trie
  [/integertype /integertype] /cvgidcollection_i_i load addtotrie
  [/arraytype]                /cvgidcollection_ia  load addtotrie
  [/intvectortype]            /cvgidcollection_iv  load addtotrie
  [/gidcollectiontype]        {}                        addtotrie
def

%%%%%%%%%%%%%%%%%%%%%%%%%%%%%%%%%%%%%%%%%%%%%%%%%%%%%%%%%%%%%%%%%%%%%%%%%%%%%%%%

% add conversion from GIDCollection
/cva [/gidcollectiontype]
  /cva_g load
def

%%%%%%%%%%%%%%%%%%%%%%%%%%%%%%%%%%%%%%%%%%%%%%%%%%%%%%%%%%%%%%%%%%%%%%%%%%%%%%%%

/GIDCollectionQ trie 
  [/gidcollectiontype] true addtotrie
  [/anytype] false addtotrie
def                  

%%%%%%%%%%%%%%%%%%%%%%%%%%%%%%%%%%%%%%%%%%%%%%%%%%%%%%%%%%%%%%%%%%%%%%%%%%%%%%%%

% convert to list of gid-modelid pairs
/cva_gid_mid trie def
/cva_gid_mid [/gidcollectiontype]
{
 << >> begin
  dup 
  :beginiterator_g /iter Set
  :enditerator_g /enditer Set
  
  mark
  {
    iter :getgidmodelid_q
    iter :next_q
    enditer :lt_q_q not { exit } if
  }
  loop
  counttomark
  arraystore
  exch pop

  end
}
def

%%%%%%%%%%%%%%%%%%%%%%%%%%%%%%%%%%%%%%%%%%%%%%%%%%%%%%%%%%%%%%%%%%%%%%%%%%%%%%%%

% join for GIDCollections
/join [/gidcollectiontype /gidcollectiontype]
  /join_g_g load
def

%%%%%%%%%%%%%%%%%%%%%%%%%%%%%%%%%%%%%%%%%%%%%%%%%%%%%%%%%%%%%%%%%%%%%%%%%%%%%%%%

% forall, forallindexed and Map for gid collections --- brutal implementations

/forall [/gidcollectiontype /proceduretype]
{
  /func Set
  dup 
  :beginiterator_g /iter Set
  :enditerator_g /enditer Set
  
  {
    iter :getgid_q
    func
    iter :next_q
    enditer :lt_q_q not { exit } if
  }
  loop

  % Delete local variables; we do not use a local dictionary
  % here in case func should change variables.
  currentdict /func undef
  currentdict /iter undef
  currentdict /enditer undef

} bind def

/forallindexed [/gidcollectiontype /proceduretype]
{
  /func Set
  dup
  :beginiterator_g /iter Set
  :enditerator_g /enditer Set

  /:n 0 def
  {
    iter :getgid_q
    :n
    func
    iter :next_q
    /:n :n 1 add def
    enditer :lt_q_q not { exit } if
  }
  loop

  % Delete local variables; we do not use a local dictionary
  % here in case func should change variables.
  currentdict /func undef
  currentdict /iter undef
  currentdict /enditer undef
  currentdict /:n undef

} bind def

/Map [/gidcollectiontype /proceduretype]
{
  << >> begin
  /func Set
  dup 
  :beginiterator_g /iter Set
  :enditerator_g /enditer Set
  
  mark
  {
    iter :getgid_q
    func
    iter :next_q
    enditer :lt_q_q not { exit } if
  }
  loop
  counttomark
  arraystore
  exch pop

  end
} bind def

%%%%%%%%%%%%%%%%%%%%%%%%%%%%%%%%%%%%%%%%%%%%%%%%%%%%%%%%%%%%%%%%%%%%%%%%%%%%%%%%

% GIDCollection membership

/InCollection [/gidcollectiontype /integertype]
  /MemberQ_g_i load
def

%%%%%%%%%%%%%%%%%%%%%%%%%%%%%%%%%%%%%%%%%%%%%%%%%%%%%%%%%%%%%%%%%%%%%%%%%%%%%%%%

% typeinit.sli already defines size functions for other types
/size [/gidcollectiontype]
  /size_g load
def

%%%%%%%%%%%%%%%%%%%%%%%%%%%%%%%%%%%%%%%%%%%%%%%%%%%%%%%%%%%%%%%%%%%%%%%%%%%%%%%%

% GetStatus / SetStatus for GIDCollection

/GetStatus [/gidcollectiontype]
  /GetStatus_g load
def

/SetStatus [/gidcollectiontype /dictionarytype]
{
  1 pick ValidQ_g not { /SetStatus /InvalidGIDCollectionError raiseerror } if
  exch { 1 pick SetStatus_id } forall
  pop % dictionary
}
def

/SetStatus [/gidcollectiontype /arraytype]
{
  1 pick ValidQ_g not { /SetStatus /InvalidGIDCollectionError raiseerror } if
  << >> begin
  /params Set
  /gc Set
  
  params length gc size neq
  {
    gc params /SetStatus /IncompatibleLengths raiseerror
  }
  if
 
  gc :beginiterator_g /iter Set
  gc :enditerator_g /enditer Set
  
  params
  {
    iter :getgid_q exch
    SetStatus_id
    iter :next_q pop
  }
  forall

  end
}
def

%%%%%%%%%%%%%%%%%%%%%%%%%%%%%%%%%%%%%%%%%%%%%%%%%%%%%%%%%%%%%%%%%%%%%%%%%%%%%%%%

/GetResolution {
    GetKernelStatus /resolution get
} def

%%%%%%%%%%%%%%%%%%%%%%%%%%%%%%%%%%%%%%%%%%%%%%%%%%%%%%%%%%%%%%%%%%%%%%%%%%%%%%%%
%
%     Create and variants
%
%%%%%%%%%%%%%%%%%%%%%%%%%%%%%%%%%%%%%%%%%%%%%%%%%%%%%%%%%%%%%%%%%%%%%%%%%%%%%%%%

/Create_l
{
  1 Create_l_i
} def

/Create_l_D
{
  1 exch Create_l_i_D
} def

/Create_l_i_D
{
  << >> begin

    /params Set
    /n Set
    /model Set

    % Only store the old parameters that are present in params.
    model GetDefaults /oldparams Set
    /tmp << >> def
    % get implicitly checks if params contains 'illegal' keys
    params keys { /key Set tmp key oldparams key get put } forall
    tmp /oldparams Set

    model params SetDefaults
    model n Create_l_i
    model oldparams SetDefaults

  end % local namespace
} def


/Create trie
  [/literaltype                             ] /Create_l     load addtotrie
  [/literaltype /integertype                ] /Create_l_i   load addtotrie
  [/literaltype              /dictionarytype] /Create_l_D   load addtotrie
  [/literaltype /integertype /dictionarytype] /Create_l_i_D load addtotrie
def

%%%%%%%%%%%%%%%%%%%%%%%%%%%%%%%%%%%%%%%%%%%%%%%%%%%%%%%%%%%%%%%%%%%%%%%%%%%%%%%%
%
%     Model handling
%
%%%%%%%%%%%%%%%%%%%%%%%%%%%%%%%%%%%%%%%%%%%%%%%%%%%%%%%%%%%%%%%%%%%%%%%%%%%%%%%%

/CopyModel_l_l
{
  << >> CopyModel_l_l_D
} bind def

/CopyModel trie
  [/literaltype /literaltype                ] /CopyModel_l_l   load addtotrie
  [/literaltype /literaltype /dictionarytype] /CopyModel_l_l_D load addtotrie
def

/SetDefaults
  [/literaltype /dictionarytype] /SetDefaults_l_D load
def

/GetDefaults
  [/literaltype] /GetDefaults_l load
def

%%%%%%%%%%%%%%%%%%%%%%%%%%%%%%%%%%%%%%%%%%%%%%%%%%%%%%%%%%%%%%%%%%%%%%%%%%%%%%%%

/** @BeginDocumentation
   Name: ShowDefaults - Show the default parameters of a model.

   Synopsis:
   /modelname ShowDefaults -> -

   Description:
   ShowDefaults retrieves the dictionary of default values from the
   specified model and displays it, using info. ShowDefaults is
   equivalent to the sequence "GetDefaults info"

   SeeAlso: GetDefaults, info
*/

/ShowDefaults
{
  GetDefaults info
} def

%%%%%%%%%%%%%%%%%%%%%%%%%%%%%%%%%%%%%%%%%%%%%%%%%%%%%%%%%%%%%%%%%%%%%%%%%%%%%%%%
%
%     Connect and its variants
%
%%%%%%%%%%%%%%%%%%%%%%%%%%%%%%%%%%%%%%%%%%%%%%%%%%%%%%%%%%%%%%%%%%%%%%%%%%%%%%%%


/** @BeginDocumentation
   Name: Connect - Establish a connection between two nodes or lists of nodes.

   Synopsis:
   sources targets                        Connect
   sources targets weight delay           Connect
   sources targets weight delay syn_model Connect
   sources targets conn_rule              Connect
   sources targets conn_spec              Connect
   sources targets conn_rule syn_model    Connect
   sources targets conn_spec syn_model    Connect
   sources targets conn_rule syn_spec     Connect
   sources targets conn_spec syn_spec     Connect

   Parameters:
   sources    gidcollection  - the GIDs of the sources
   targets    gidcollection  - the GIDs of the targets
   weight     double         - the weight of the connection
   delay      double         - the delay of the connection
   conn_rule  literal        - the name of the connection rule, see connruledict
   conn_spec  dict           - dictionary with connectivity specification (see Options)
   syn_model  literal        - the name of the synapse model, see synapsedict
   syn_spec   dict           - dictionary with synapse model specification (see Options)

   Options:
   /conn_spec - dictionary with connectivity specification, must at least contain /rule

                The following options may be given for all connection rules; 
                not all rules support all options and many rules add rule-specific options.

                autapses      bool  - allow self-connections (default: true)
                multapses     bool  - allow multiple connections between pairs
                                      of neurons (default: true)
                symmetric     bool  - also create connection in opposite direction to
                                      obtain symmetric connections (default: false)

   /syn_spec  - dictionary with synapse specification, must at least contain /model

   Description:
   Connects sources to targets according to the given connectivity
   specification conn_spec. Some connection rules impose requirements.
   E.g. /one_to_one requires that sources and targets have the same
   number of elements. Others may have additional parameters,
   e.g. connection probability /p for /pairwise_binomial.

   The variants with only literal arguments /conn_rule or /syn_model
   are shorthand for the corresponding calls with connectivity or
   synapse specification dictionaries as explained in the Options
   section.  The literals are expanded to << /rule /conn_rule >> and
   << /model /syn_model >>, respectively.

   Parameters for connectivity rules must have fixed values.

   Parameters for synapses may be fixed single values, arrays or random deviate
   specifications.

   SeeAlso: synapsedict, connruledict, cvgidcollection, GetOptions

   Author: Hannah Bos, Hans Ekkehard Plesser, Jochen Martin Eppler

   FirstVersion: January 2014
*/

%%% Options for Connect

/Connect <<
  /conn_spec << /rule /all_to_all >>
  /syn_spec << /model /static_synapse >>
>> Options


%%% Helper functions for Connect

% Expects a synapse or connection specification dictionary on the
% stack and extends it by the defaults from Connect's Options for
% all keys from the given spec in the Options for Connect that are
% missing in the given dictionary.
% Usage: dict /lit, where lit is the name of the spec in the Options
/:Connect_complete_dict {
    << >> begin
    /optname Set
    /Connect optname GetOption keys {
    	dup /key Set
	exch dup 3 2 roll known not {
	  dup key /Connect optname GetOption key get put
        } if
    } forall
    end
} def


%%% Variants of Connect

/Connect trie

  % We create the type trie for the different variants using a loop  
  [/arraytype /intvectortype /gidcollectiontype] {
      /gidlisttype Set

      % Variant: sources targets Connect
      % Connect nodes from two sets of GIDs using the default rule and
      % synapse model
      [gidlisttype gidlisttype] {
          cvgidcollection exch  % convert targets to gidcollection
          cvgidcollection exch  % convert sources to gidcollection
          /Connect /conn_spec GetOption  % use default conn_spec
          /Connect /syn_spec GetOption   % use default syn_spec
          Connect_g_g_D_D
      } bind addtotrie

      % Variant: sources targets weight delay Connect
      % Connect nodes from two sets of GIDs using the default rule and
      % synapse model but with the given weight and delay
      [gidlisttype gidlisttype /doubletype /doubletype] {
          mark 3 1 roll         % put a mark before weight and delay
          /weight 3 1 roll      % add a label for the weight
          /delay 2 1 roll       % add a label for the delay
          >>                    % create the syn_spec dictionary
          /syn_spec :Connect_complete_dict    % fill in missing defaults
          /Connect /conn_spec GetOption exch  % use default conn_spec
          4 2 roll              % bring sources and targets to top
          cvgidcollection exch  % convert targets to gidcollection
          cvgidcollection exch  % convert sources to gidcollection
          4 2 roll              % bring sources and targets to bottom 
          Connect_g_g_D_D
      } bind addtotrie


      % Variant: sources targets weight delay syn_model Connect
      % Connect nodes from two sets of GIDs using the default rule and
      % the given weight, delay and synapse model
	[gidlisttype gidlisttype /doubletype /doubletype /literaltype] {
	    
          mark 4 1 roll         % put a mark before weight and delay
          /weight 4 1 roll      % add a label for the weight
          /delay 3 1 roll       % add a label for the delay
          /model 2 1 roll       % add a label for the synapse model
          >>                    % create the syn_spec dictionary
          /syn_spec :Connect_complete_dict    % fill in missing defaults
          /Connect /conn_spec GetOption exch  % use default conn_spec
          4 2 roll              % bring sources and targets to top
          cvgidcollection exch  % convert targets to gidcollection
          cvgidcollection exch  % convert sources to gidcollection
          4 2 roll              % bring sources and targets to bottom 
          Connect_g_g_D_D
      } bind addtotrie

      % Variant: sources targets conn_rule Connect
      % Connect nodes from two sets of GIDs using the given rule and
      % default synapse model
      [gidlisttype gidlisttype /literaltype] {
	  mark exch /rule exch >>  % create the conn_spec dictionary
	  /conn_spec :Connect_complete_dict  % fill in missing defaults
	  3 1 roll                 % bring sources and targets to top
	  cvgidcollection exch     % convert targets to gidcollection
	  cvgidcollection exch     % convert sources to gidcollection
	  3 2 roll                 % bring sources and targets to bottom 
	  /Connect /syn_spec GetOption  % use default syn_spec
	  Connect_g_g_D_D
      } bind addtotrie

      % Variant: sources targets conn_spec Connect
      % Connect nodes from two sets of GIDs using the given connectivity
      % specification and default synapse model
      [gidlisttype gidlisttype /dictionarytype] {
	  /conn_spec :Connect_complete_dict  % fill in missing defaults
	  3 1 roll              % bring sources and targets to top
	  cvgidcollection exch  % convert targets to gidcollection
	  cvgidcollection exch  % convert sources to gidcollection
	  3 2 roll              % bring sources and targets to bottom 
	  /Connect /syn_spec GetOption  % use default syn_spec
	  Connect_g_g_D_D
      } bind addtotrie

      % Variant: sources targets conn_rule syn_model Connect
      % Connect nodes from two sets of GIDs using the given rule and
      % synapse model
      [gidlisttype gidlisttype /literaltype /literaltype] {
	  mark exch /model exch >>  % create the syn_spec dictionary
	  /syn_spec :Connect_complete_dict   % fill in missing defaults
	  exch                      % exchange syn_spec and conn_spec		
	  mark exch /rule exch >>   % create the conn_spec dictionary
	  /conn_spec :Connect_complete_dict  % fill in missing defaults
	  exch                      % exchange syn_spec and conn_spec		
	  4 2 roll                  % bring sources and targets to top
	  cvgidcollection exch      % convert targets to gidcollection
	  cvgidcollection exch      % convert sources to gidcollection
	  4 2 roll                  % bring sources and targets to bottom 
	  Connect_g_g_D_D
      } bind addtotrie

      % Variant: sources targets conn_spec syn_model Connect
      % Connect nodes from two sets of GIDs using the given rule and
      % synapse specification
      [gidlisttype gidlisttype /literaltype /dictionarytype] {
	  /syn_spec :Connect_complete_dict   % fill in missing defaults
	  exch                     % exchange syn_spec and conn_spec		
	  mark exch /rule exch >>  % create the conn_spec dictionary
	  /conn_spec :Connect_complete_dict  % fill in missing defaults
	  exch                     % exchange syn_spec and conn_spec		
	  4 2 roll                 % bring sources and targets to top
	  cvgidcollection exch     % convert targets to gidcollection
	  cvgidcollection exch     % convert sources to gidcollection
	  4 2 roll                 % bring sources and targets to bottom 
	  Connect_g_g_D_D
      } bind addtotrie

      % Variant: sources targets conn_rule syn_spec Connect	
      % Connect nodes from two sets of GIDs using the given connectivity
      % specification and synapse model
      [gidlisttype gidlisttype /dictionarytype /literaltype] {
	  mark exch /model exch >>  % create the syn_spec dictionary
	  /syn_spec :Connect_complete_dict   % fill in missing defaults
	  exch                      % exchange syn_spec and conn_spec		
	  /conn_spec :Connect_complete_dict  % fill in missing defaults
	  exch                      % exchange syn_spec and conn_spec		
	  4 2 roll                  % bring sources and targets to top
	  cvgidcollection exch      % convert targets to gidcollection
	  cvgidcollection exch      % convert sources to gidcollection
	  4 2 roll                  % bring sources and targets to bottom 
	  Connect_g_g_D_D
      } bind addtotrie
      
      % Variant: sources targets conn_spec syn_spec Connect
      % Connect nodes from two sets of GIDs using the given connectivity
      % and synapse specifications
      [gidlisttype gidlisttype /dictionarytype /dictionarytype] {
	  /syn_spec :Connect_complete_dict   % fill in missing defaults
	  exch                  % exchange syn_spec and conn_spec		
	  /conn_spec :Connect_complete_dict  % fill in missing defaults
	  exch                  % exchange syn_spec and conn_spec		
	  4 2 roll              % bring sources and targets to top
	  cvgidcollection exch  % convert targets to gidcollection
	  cvgidcollection exch  % convert sources to gidcollection
	  4 2 roll              % bring sources and targets to bottom 
	  Connect_g_g_D_D
      } bind addtotrie

  } forall

def


%%%%%%%%%%%%%%%%%%%%%%%%%%%%%%%%%%%%%%%%%%%%%%%%%%%%%%%%%%%%%%%%%%%%%%%%%%%%%%%%


/** @BeginDocumentation
   Name: GetConnections - Retrieve connections between nodes

   Synopsis:
   << /source [sgid1 sgid2 ...] 
      /target [tgid1 tgid2 ...]
      /synapse_model /smodel    
      /synapse_label label      >> GetConnections -> [ conn1 conn2 ... ]

   Parameters:
   A dictionary that may contain the following fields (all are optional):
   /source  - array with GIDs of presynaptic nodes whose connections are sought. 
              If not given, all neurons are searched as sources.
   /target  - array with GIDs of post-synaptic nodes whose connections are sought.
              If not given, all neurons are searched as targets.
   /synapse_model - literal specifying synapse model
                    If not given, connections of all synapse models are returned.
   /synapse_label - integer specifying synapse label
                    If not given, connections of all synapse labels are returned.

   Description:
   1. If called with an empty dictionary, GetConnections returns all connections of the 
      network, as a list of arrays (IntVectorDatum), one array per connection.
   2. Each array (connection object) has the following elements:
      [source-gid target-gid target-thread synapse-model-id port]
   3. The optional dictionary elements /source and /target can be used to filter 
      for specific pre- and post-synaptic neurons, respectively.
   4. The optional parameter /synapse_model can be used to filter for a specific synapse model.
   5. The optional parameter /synapse_label can be used to filter for a specific synapse label.
   6. In a parallel simulation, GetConnections only returns connections with *targets*
      on the MPI process executing the function. 

   Remarks:
   1. See synapsedict for the synapse-model-id's for all synapse models.
   2. The /synapse_label property can only be assigned to synapse models with names ending
      with '_lbl'. All other synapses have the default synapse_label UNLABELED_CONNECTION (-1).
   3. The "port" enumerates connections per source, thread and synapse model. It is
      mainly important for NEST internally.
   4. In OpenMP mode, GetConnections works thread-parallel for better performance.
   5. Connection objects can be converted to SLI lists with cva.
   6. Connection objects can be passed to SetSynapseStatus, GetSynapseStatus, and DataConnect

   SeeAlso: DataConnect, SetSynapseStatus, GetSynapseStatus, synapsedict
*/
/GetConnections [/dictionarytype] 
{ 
  /pdict Set
  [ /source /target ]
  {
    /key Set
    pdict key known 
    { 
      pdict key get 
      GIDCollectionQ exch ; not  
      {
	      key cvs ( argument must be GIDCollection) join M_ERROR message
	      /GetConnections /ArgumentError raiseerror
      }
      if
    }
    if
  }
  forall
  pdict GetConnections_D 
}
def


/** @BeginDocumentation
   Name: GetSynapseStatus - Return synapse status information

   Synopsis:
   [ conn1 conn2 ... ] GetSynapseStatus -> [ sdict1 sdict2 ... ]

   Parameters:
   An list of connection objects as returned by GetConnections.

   Description:
   Returns a list of synapse status dictionaries, one for each connection
   in the parameter list.

   Remarks:
   Status information is only available for connections with targets on
   the MPI process executing the command.

   See also: GetConnections, SetSynapseStatus, DataConnect
*/
/GetSynapseStatus [/arraytype] /GetStatus_a load def

/** @BeginDocumentation
   Name: SetSynapseStatus - Return synapse status information

   Synopsis:
   [ conn1 conn2 ... ] [ sdict1 sdict2 ... ] SetSynapseStatus -> -

   Parameters:
   An list of connection objects as returned by GetConnections and a list
   of synapse properties dictionaries.

   Description:
   Sets the given properties on the given connections. If the list of
   dictionaries contains more than one dictionary, there must be one
   dictionary per connection. Otherwise, the single dictionary is used
   for all connections.

   Remarks:
   Only some connection properties can be changed. Properties can only
   be changed for connections with targets on the MPI process executing
   SetSynapseStatus.

   See also: GetConnections, GetSynapseStatus, DataConnect
*/   
/SetSynapseStatus [/arraytype /arraytype] /SetStatus_aa load def

/** @BeginDocumentation
     Name: DataConnect - Connect many neurons from data.

     Synopsis: 
     1.   source dict model  DataConnect_i_D_a -> -

     source - GID of the source neuron
     dict   - dictionary with connection parameters
     model  - the synapse model as string or literal

     2. [dict1 dict2 .... dict_n] DataConnect_a -> -
     
     The argument is a list with synapse status dictionaries as obtained from GetStatus.

     Description:

     Variant 1:
     This variant is used if connectivity data is explicitly given and read from files.
     Connects the source neuron to targets according to the data in dict, using the synapse 'model'.
     Dict is a parameter dictionary that must contain at least the following fields:
     /target
     /weight
     /delay
     Other parameters depend on the synapse model. 
     The values in the dictionaries are arrays of equal size, specifying the parameters for the
     respective connection. The arrays should all be of type DoubleVectorDatum (numpy.array(dtype=float)). 
     Note that for performance reasons, target GIDs must be given as doubles rather than integers!

     The second variant of DataConnect can be used to re-instantiate a given connectivity matrix.
     The argument is a list of dictionaries, each containing at least the keys
     /source
     /target
     /weight
     /delay
     /synapse_model
     
     Example:
     
     % assume a connected network

     << >> GetConnections /conns Set      % Get all connections
     conns { GetStatus } Map  /syns  Set  % retrieve their synapse status

     ResetKernel                          % clear everything
     % rebuild neurons
     syns DataConnect                     % restore the connecions

     Author: Marc-Oliver Gewaltig
     FirstVersion: August 2011
     SeeAlso: DataConnect_i_D_s, DataConnect_a, Connect
  */ 

/DataConnect trie
  [/integertype /dictionarytype /literaltype] /DataConnect_i_D_s load addtotrie
  [/integertype /dictionarytype /stringtype] /DataConnect_i_D_s load addtotrie
  [/arraytype] /DataConnect_a load addtotrie 
def

%%%%%%%%%%%%%%%%%%%%%%%%%%%%%%%%%%%%%%%%%%%%%%%%%%%%%%%%%%%%%%%%%%%%%%%%%%%%%%%%

<<<<<<< HEAD
/* BeginDocumentation
=======
/** @BeginDocumentation
   Name: LayoutNetwork - Create a multidimensional network.

   Synopsis:
   model [d1 d2 ...] << >> LayoutNetwork
   model [d1 d2 ...]       LayoutNetwork
   /constructor [d1 d2 ...] LayoutNetwork

   Parameters:
   model      - model id of the nodes to be created
   [d1 d2 ..] - array with dimensions
   << >>      - optional status dictionary with initialization for
                the nodes

   Description:
   LayoutNetwork generates an n-dimensial network with nodes of type model.
   If a status dictionary is supplied, each created node is initialized with
   the supplied status dictionary.

   Examples:
   iaf_psc_alpha [10 10] LayoutNetwork
   Creates a two dimensional layer of 10 by 10 neurons of type iaf_psc_alpha.

   Author: Marc-Oliver Gewaltig
   FirstVersion: 20.6.02

   SeeAlso: Create, LayoutArray
*/

/LayoutNetwork
<< /deprecation_warning true >>
Options

/LayoutNetwork_l_a_dict
{
  << >> begin
  /LayoutNetwork /deprecation_warning GetOption true eq
  {
    (SLI function LayoutNetwork is deprecated in NEST 3.0.) M_DEPRECATED message
    /LayoutNetwork << /deprecation_warning false >> SetOptions
  } if
             /val   Set
  size       /n_dim Set
   dup 0 get /n     Set
             /dim   Set
             /m Set

  /cwn CurrentSubnet def
  /subnet Create
  dup /result Set % safe return value
  ChangeSubnet
  n_dim 1 eq
  {
    % we have reached the end of the recursion
    % and may create the leaf elements
    m n Create ;
    1 1 n
    {
      1 arraystore val SetStatus
    } for
    cwn ChangeSubnet
  }
  {
    % go down in recursion
    m dim Rest val % parameters for LayoutNetwork
    n
    {
       3 copy LayoutNetwork_l_a_dict % call function recursively
       pop % forget about return value
    } repeat
    3 npop
  } ifelse
  % return root as result
  result
  cwn ChangeSubnet
  end
} bind def

/LayoutNetwork_l_a
{
  << >> begin
  /LayoutNetwork /deprecation_warning GetOption true eq
  {
    (SLI function LayoutNetwork is deprecated in NEST 3.0.) M_DEPRECATED message
    /LayoutNetwork << /deprecation_warning false >> SetOptions
  } if
  size       /n_dim Set
   dup 0 get /n     Set
             /dim   Set
             /m Set

  /cwn CurrentSubnet def
  /subnet Create
  dup /result Set
  ChangeSubnet
  n_dim 1 eq
  {
    % we have reached the end of the recursion
    % and may create the leaf elements
    m n Create ;

    % go back to where we came from
    cwn ChangeSubnet
  }
  {
    % go down in recursion
    m dim Rest % parameters for LayoutNetwork
    n
    {
       2 copy LayoutNetwork_l_a % call function recursively
       pop % forget about return value
    } repeat
    2 npop
  } ifelse
  % leave the root node as result
  result
  cwn ChangeSubnet
  end
} bind def

/LayoutNetwork trie
[/literaltype /arraytype /dictionarytype]
   /LayoutNetwork_l_a_dict load addtotrie
[/literaltype /arraytype ]
   /LayoutNetwork_l_a load addtotrie
def

%%%%%%%%%%%%%%%%%%%%%%%%%%%%%%%%%%%%%%%%%%%%%%%%%%%%%%%%%%%%%%%%%%%%%%%%%%%%%%%%

/** @BeginDocumentation
>>>>>>> 2b4bf681
   Name: elementstates - dictionary with symbolic element state tag

   Description:
   Each element has a state which can be accessed via it's status dictionary.
   The state is defined as a superposition of the following values:
   /valid       1
   /busy        2
   /updated     4
   /suspended   8
   /frozen     16
   /buffers_initialized 32
   /err        64
   valid      - the default state of an element.
   busy       - indicates that this element needs more than one cycle to
                update and is not yet fully updated.
   updated    - indicates, that the element was updated in the current cycle.
                once the update cycle is completed, all updated flags are
		changed to valid.
		This flag shoulds only be set if the update cycle was
		interrupted or suspended.
   suspended  - indicates, that the update of this element was suspended. The
                next call to simulate will continue with this element.
   frozen     - if this state is set, the update cycle skips this element. In
                effect, the element keeps its state intact as if it was "frozen".
		This is the only state which can directly be set by the user.
   buffers_initialized - the buffers of the node have been initialized
   err        - some unspecified error condition has occured.

   Examples: elementstates info

   Availability: NEST
*/

/elementstates
<<
  /valid       1
  /busy        2
  /updated     4
  /suspended   8
  /frozen     16
  /buffers_initialized 32
  /err        64
>> def

%%%%%%%%%%%%%%%%%%%%%%%%%%%%%%%%%%%%%%%%%%%%%%%%%%%%%%%%%%%%%%%%%%%%%%%%%%%%%%%%

/** @BeginDocumentation
   Name: unit_conversion - Conversion factors for SI units.

   Description:
   Some SLI functions and tools expect numerical arguments which carry SI units.
   function/tool        expected unit
   ----------------------------------
   Simulate             ms
   current generators   pA
   voltmeters           mV
   ac_generator         Hz

   As SLI does not know any unit conversion scheme, numerical values
   need to be specified in the appropriate units. However, it improves
   readability, if a hint to the unit is specified in the program code,
   such as "333 pA", instead of just "333".
   Furthermore, it may be convenient to have other units converted to the
   ones expected by the routines. (For example, "ms" converts from milliseconds
   to timesteps, taking into account the current network resolution, see
   example below.)

   The following conversion factors are known (developers: please add others in
   nest-init.sli as required):
   ms, pA, mV, Hz, spikes

   Examples:
   The following call always simulates 1000 ms of network time,

   1000 ms Simulate

   Author: (unknown), documented by Ruediger Kupper, 18-jul-2003

   Availability: This is just a description. unit_conversion is no SLI command.
   SeeAlso: Hz, ms, pA, mV, spikes, cvd, cvi
*/

%% Some auxiliary definitions, just for readibility

/** @BeginDocumentation
   Name: ms - Specification in ms (for readability)
   SeeAlso: unit_conversion, ms2hms
*/
/ms /cvd load def

/** @BeginDocumentation
   Name: s - Specification in s (for readability)
   SeeAlso: unit_conversion, ms2hms
*/
/s {1000.0 mul} bind def

/** @BeginDocumentation
   Name: pA - Specification in pA (for readability)
   SeeAlso: unit_conversion
*/
/pA /cvd load def

/** @BeginDocumentation
   Name: nS - Specification in nS (for readability)
   SeeAlso: unit_conversion
*/
/nS /cvd load def
/** @BeginDocumentation
   Name: pF - Specification in pF (for readability)
   SeeAlso: unit_conversion
*/
/pF /cvd load def

/** @BeginDocumentation
   Name: mV - Specification in mV (for readability)
   SeeAlso: unit_conversion
*/
/mV /cvd load def

/** @BeginDocumentation
   Name: Hz - Specification in Hz (for readability)
   SeeAlso: unit_conversion
*/
/Hz /cvd load def

/** @BeginDocumentation
   Name: spikes - Specification in spikes (for readability)
   SeeAlso: unit_conversion
*/
/spikes /cvi load def

/double /cvd load def

/int    /cvi load def


/** @BeginDocumentation
   Name: SubsetQ - Test if one dictionary is a subset of another

   Synopsis:
   dict1 dict2 SubsetQ -> bool

   Parameters:
   dict1 - dictionary
   dict2 - dictionary

   Description:
   The functions returns true, if all entries of dict2 are present in dict1
   with the same values.

   Examples:
   << /a 1 /b 2 /c 2 >> << /c 2 >> SubsetQ -> true
*/
/SubsetQ
[/dictionarytype /dictionarytype]
{
  << >> begin
  cva 2 Partition
  /properties Set
  /object Set

  true
  properties
  {
    arrayload ;
    /val Set
    cvlit /key Set
    object dup key known
    {
      key get
      val eq and
    }
    {
     pop pop false exit
    } ifelse
  } forall
  end
} bind def

%%%%%%%%%%%%%%%%%%%%%%%%%%%%%%%%%%%%%%%%%%%%%%%%%%%%%%%%%%%%%%%%%%%%%%%%%%%%%%%%

<<<<<<< HEAD
/* BeginDocumentation
=======
/** @BeginDocumentation
   Name: GetGlobalNodesInfo - Return GIDs, VPs and Parent GIDs of all nodes of 
         a subnet that fulfill the conditions given in the dictionary, or of
         all nodes if no dictionary given.
   Synopsis:
     gid [<<dict>>]  GetGlobalNodesInfo -> [<<...>> <<...>> ...]
   Parameters:
     gid      - id of a subnet
     <<dict>> - Dictionary of selection properties
   Returns:
     [<<...>>...]  - Array with dicts containing /global_id, /vp, /parent
   Description:
   This function recursively traverses a subnet and returns the gid, vp
   and parent gid of all child nodes in increasing order of gid. If a dictionary
   is provided, only those nodes which fulfill the given criteria are
   returned.

   The returned Nodes include the intermediate subnets.

   Author: Marc-Oliver Gewaltig, Abigail Morrison

   SeeAlso: GetGlobalNodes, GetLocalNodes
*/

/GetGlobalNodesInfo trie
[/integertype /dictionarytype] { false false GetNodes_i_D_b_b } bind addtotrie
[/integertype] { << >> false false GetNodes_i_D_b_b } bind addtotrie
def

%%%%%%%%%%%%%%%%%%%%%%%%%%%%%%%%%%%%%%%%%%%%%%%%%%%%%%%%%%%%%%%%%%%%%%%%%%%%%%%%

/** @BeginDocumentation
   Name: GetGlobalNodes - Return IDs of all nodes of a subnet that fulfill the
         conditions given in the dictionary, or all nodes if no dictionary given.
   Synopsis:
     gid [<<dict>>]  GetGlobalNodes -> [gid1 ... gidn]
   Parameters:
     gid      - id of a subnet
     <<dict>> - Dictionary of selection properties
   Returns:
     [gid..]  - Array with the global ids of all child nodes.
   Description:
   This function recursively traverses a subnet and returns the global
   ids of all child nodes in increasing order of gid. If a dictionary
   is provided, only those nodes which fulfill the given criteria are
   returned.

   The returned Nodes include the intermediate subnets. For a variant
   of this command that excludes the subnets, see "GetGlobalLeaves".

   Author: Marc-Oliver Gewaltig, Abigail Morrison

   SeeAlso: GetGlobalNodesInfo, GetLocalNodes, GetGlobalLeaves, GetGlobalChildren
*/

/GetGlobalNodes trie
[/integertype /dictionarytype] { false true GetNodes_i_D_b_b } bind addtotrie
[/integertype] { << >> false true GetNodes_i_D_b_b } bind addtotrie
def

/** @BeginDocumentation
   Name: GetLocalNodes - Return IDs of all local nodes of a subnet that fulfill the
         conditions given in the dictionary, or all nodes if no dictionary given.
   Synopsis:
     gid [<<dict>>]  GetLocalNodes -> [gid1 ... gidn]
   Parameters:
     gid     - id of a subnet
     <<dict>> - Dictionary of selection properties
   Returns:	
     [gid..] - Array with the global ids of all local child nodes.
   Description:
   This function is equivalent to GetGlobalNodes, but returns only those
   nodes that are local to the MPI process executing the command.

   Author: Hans Ekkehard Plesser, Abigail Morrison

   SeeAlso: GetGlobalNodes, GetLocalLeaves, GetLocalChildren
*/
/GetLocalNodes trie
[/integertype /dictionarytype] { true true GetNodes_i_D_b_b } bind addtotrie
[/integertype] { << >> true true GetNodes_i_D_b_b } bind addtotrie
def

%%%%%%%%%%%%%%%%%%%%%%%%%%%%%%%%%%%%%%%%%%%%%%%%%%%%%%%%%%%%%%%%%%%%%%%%%%%%%%%%

/** @BeginDocumentation
   Name: GetGlobalChildren - Return IDs of all immediate child nodes of a subnet
         that fulfill the conditions given in the dictionary, or all nodes if no 
	 dictionary given.
   Synopsis:
   gid [<<dict>>]  GetGlobalChildren -> [gid1 ... gidn]

   Parameters:
   gid     - id of a subnet
   <<dict>> - Dictionary of selection properties	
   Returns:
   [gid..] - Array with the global ids of all child nodes.

   Description:
   This function returns the ids of all children of a subnet in increasing order  
   of gid. If a dictionary is provided, only those nodes which fulfill the given 
   criteria are returned.

   Author: Marc-Oliver Gewaltig, Abigail Morrison

   SeeAlso: GetLocalChildren, GetGlobalNodes, GetGlobalLeaves
*/

/GetGlobalChildren trie
[/integertype /dictionarytype] { false GetChildren_i_D_b } bind addtotrie
[/integertype] { << >> false GetChildren_i_D_b} bind addtotrie
def

/** @BeginDocumentation
   Name: GetLocalChildren - Return IDs of all immediate local child nodes of a subnet 
   	 that fulfill the conditions given in the dictionary, or all children if no 
	 dictionary given.
   Synopsis:
   gid [<<dict>>]  GetLocalChildren -> [gid1 ... gidn]
   Parameters:
   gid     - id of a subnet
   <<dict>> - Dictionary of selection properties
   Returns:	
   [gid..] - Array with the global ids of all local child nodes.

   Description:
   This function is equivalent to GetGlobalChildren, but returns only the ids of all 
   children of a subnet belonging to the MPI process executing the command.

   Author: Hans Ekkehard Plesser, Abigail Morrison

   SeeAlso: GetGlobalChildren, GetLocalNodes, GetLocalLeaves
*/

/GetLocalChildren trie
[/integertype /dictionarytype] { true GetChildren_i_D_b } bind addtotrie
[/integertype] { << >> true GetChildren_i_D_b } bind addtotrie
def

%%%%%%%%%%%%%%%%%%%%%%%%%%%%%%%%%%%%%%%%%%%%%%%%%%%%%%%%%%%%%%%%%%%%%%%%%%%%%%%%

/** @BeginDocumentation
   Name: GetGlobalLeaves - Return IDs of all leaves of a subnet that fulfill the 
   	 conditions given in the dictionary, or all leaves if no dictionary given.
   Synopsis:
   gid [<<dict>>]  GetGlobalLeaves -> [gid1 ... gidn]
   Parameters:
   gid     - id of a subnet
   <<dict>> - Dictionary of selection properties	
   Returns:
   [gid..] - Array with the global ids of all leaf nodes.

   Description:
   This function recursively traverses a subnet and returns the global
   ids of all leaf nodes in increasing order of gid.  If a dictionary is provided, 
   only those nodes which fulfill the given criteria are returned.

   The returned nodes DO NOT include the intermediate subnets. For a
   variant of this command that also returns the subnets, see
   "GetGlobalNodes".

   Author: Ruediger Kupper, Abigail Morrison

   FirstVersion: 12.3.2003

   SeeAlso: GetLocalLeaves, GetGlobalNodes, GetGlobalChildren
*/

/GetGlobalLeaves trie
[/integertype /dictionarytype] { false GetLeaves_i_D_b } bind addtotrie
[/integertype] { << >> false GetLeaves_i_D_b } bind addtotrie
def

/** @BeginDocumentation
   Name: GetLocalLeaves - Return IDs of all local leaves of a subnet that fulfill the 
   	 conditions given in the dictionary, or all leaves if no dictionary given.
   Synopsis:
   gid [<<dict>>]  GetLocalLeaves -> [gid1 ... gidn]
   Parameters:
   gid     - id of a subnet
   <<dict>> - Dictionary of selection properties
   Returns:	
   [gid..] - Array with the global ids of all local leaf nodes.

   Description:
   This function does the same as GetGlobalLeaves, but returns only the
   nodes local to the MPI process executing the program.

   Author: Hans Ekkehard Plesser, Abigail Morrison

   SeeAlso: GetGlobalLeaves, GetLocalNodes, GetLocalChildren
*/

/GetLocalLeaves trie
[/integertype /dictionarytype] { true GetLeaves_i_D_b } bind addtotrie
[/integertype] { << >> true GetLeaves_i_D_b } bind addtotrie
def


%%%%%%%%%%%%%%%%%%%%%%%%%%%%%%%%%%%%%%%%%%%%%%%%%%%%%%%%%%%%%%%%%%%%%%%%%%%%%%%%

/** @BeginDocumentation
>>>>>>> 2b4bf681
   Name: ShowStatus - Show the status dictionary of a network node.

   Synopsis:
   gid ShowStatus -> -

   Description:
   ShowStatus retrieves the status dictionary of the specified node
   and displays it, using info.
   ShowStatus is equivalent to the sequence "GetStatus info"

   SeeAlso: GetStatus, info
*/

/ShowStatus
{
  GetStatus info
} def

%%%%%%%%%%%%%%%%%%%%%%%%%%%%%%%%%%%%%%%%%%%%%%%%%%%%%%%%%%%%%%%%%%%%%%%%%%%%%%%%

<<<<<<< HEAD
  /* BeginDocumentation
=======
/** @BeginDocumentation
Name: GetNetwork - Return a nested list with the IDs of nodes in a multi-dimensional subnet.
Synpsis: ID n GetNetwork -> [ ]
Description:

GetNetwork takes the id of a subnet and an integer parameter
n. GetNetwork then recursively calls GetChildren down to level n.
The result is a nested list whicht contains the ids of all nodes.
The first element of each list is the id of the subnet itself.

Example:
SLI ] /iaf_psc_alpha Create ;
SLI ] /iaf_psc_alpha [2 2] LayoutNetwork ;
SLI ] /iaf_psc_alpha Create ;
SLI ] 0 3 GetNetwork ==
[0 1 [2 [3 4 5] [6 7 8]] 9]

Remarks:
In parallel simulations, this function collects data across all processes
and can thus take a lot of time and consume huge amounts of memory.

SeeAlso: GetGlobalNodes, GetLocalNodes, GetGlobalLeaves, GetLocalLeaves, GetGlobalChildren, GetLocalChildren
*/

/GetNetwork
<< /deprecation_warning true >>
Options

/GetNetwork_i_i {
  << >> begin
  /GetNetwork /deprecation_warning GetOption true eq
  {
    (SLI function GetNetwork is deprecated in NEST 3.0.) M_DEPRECATED message
    /GetNetwork << /deprecation_warning false >> SetOptions
  } if
  /depth Set
  dup
  GetStatus /model get % id model
  /subnet eq depth 1 geq and {       % id
    dup                % id id
    [
      exch           % id [ id
      GetGlobalChildren { depth 1 sub GetNetwork_i_i } forall
    ]
    exch prepend
  } if
  end
} def

/GetNetwork trie
[/integertype /integertype] /GetNetwork_i_i load addtotrie
def

  /** @BeginDocumentation
>>>>>>> 2b4bf681
     Name: TimeCommunication - returns average time taken for MPI_Allgather over n calls with m bytes
     Synopsis:
     n m [bool] TimeCommunication -> time
     Availability: NEST 2.0
     Author: Abigail Morrison
     FirstVersion: August 2009
     Description:
     The function allows a user to test how much time a call the Allgather costs
     If boolean third argument is passed and true, time offgrid spike communication.
     SeeAlso: TimeCommunicationOffgrid
   */
/TimeCommunication trie
[/integertype /integertype /booltype] /TimeCommunication_i_i_b load addtotrie
[/integertype /integertype] { false TimeCommunication_i_i_b } bind addtotrie
def

/TimeCommunicationv trie
[/integertype /integertype] /TimeCommunicationv_i_i load addtotrie
def

  /** @BeginDocumentation
     Name: TimeCommunicationOffgrid - returns average time taken for MPI_Allgather over n calls with m bytes when communication offgrid spikes
     Synopsis:
     n m [bool] TimeCommunication -> time
     Availability: NEST 2.0
     Author: Abigail Morrison
     FirstVersion: August 2009
     Description:
     The function allows a user to test how much time a call the Allgather costs
     SeeAlso: TimeCommunication
   */
/TimeCommunicationOffgrid trie
[/integertype /integertype] { true TimeCommunication_i_i_b } bind addtotrie

def
  /** @BeginDocumentation
     Name: TimeCommunicationAlltoall - returns average time taken for MPI_Alltoall over n calls with m bytes
     Synopsis:
     n m TimeCommunicationAlltoall -> time
     Availability: 10kproject (>r11254)
     Author: Jakob Jordan (modified TimeCommunication)
     FirstVersion: June 2014
     Description:
     The function allows a user to test how much time a call to MPI_Alltoall costs
     SeeAlso: TimeCommunication
   */
/TimeCommunicationAlltoall trie
[/integertype /integertype] /TimeCommunicationAlltoall_i_i load addtotrie
def

  /** @BeginDocumentation
     Name: TimeCommunicationAlltoallv - returns average time taken for MPI_Alltoallv over n calls with m bytes
     Synopsis:
     n m TimeCommunicationAlltoallv -> time
     Availability: 10kproject (>r11300)
     Author: Jakob Jordan (modified TimeCommunication)
     FirstVersion: July 2014
     Description:
     The function allows a user to test how much time a call to MPI_Alltoallv costs
     SeeAlso: TimeCommunication
   */
/TimeCommunicationAlltoallv trie
[/integertype /integertype] /TimeCommunicationAlltoallv_i_i load addtotrie
def

% can only be defined here because on bg processes.sli is not included
statusdict /platform get dup (bg/p) eq exch (bg/q) eq or
{
 /memory_thisjob { :memory_thisjob_bg } def
} if

/** @BeginDocumentation
Name - RestoreNodes - Restore nodes from an array of status dictionaries.
Description:
RestoreNodes takes an array of status dictionaries and creates nodes with these properties.
RestoreNodes assumes that the status dictionaries belong to a consecutive range of nodes.

The new nodes are created inside the current subnet and maintain their local subnet structure.
Thus, RestoreNodes can be used to copy a range of neurons to different locations.
*/

/RestoreNodes [/arraytype] /RestoreNodes_a load def

/** @BeginDocumentation
Name: SaveModels - Retrieve the state of all models.
Description: 
*/

/SaveModels
{
  << >> begin
  modeldict cva 2 Partition size /n_models Set
  n_models 1 add % proxy model is not in modeldict
  array /models Set
  {
    models exch
    arrayload ; exch
    put /models Set
 } forall 

 [
 models
 {
   dup type /literaltype eq
   { GetDefaults } { pop } ifelse
 } forall 
 ] 
 end
} def

/** @BeginDocumentation
Name: RestoreModels - Restore saved models from an array of status dictionaries.
Description:
*/
/RestoreModels
[/arraytype]
{
 << >> begin
  /models Set
  GetKernelStatus /dict_miss_is_error get /dict_err Set
  << /dict_miss_is_error false >> SetKernelStatus
  /old_verbosity verbosity def
  M_ERROR setverbosity
  /restoremodel
  {
    begin
    model type_id neq
    {
      type_id model currentdict CopyModel
    }
    {
      type_id /a2eif_cond_exp_HW neq        % these models
      type_id /topology_layer_3d neq and    % these models
      type_id /topology_layer_free neq and  % break when
      type_id /topology_layer_grid neq and  % their status is changed
      {  model currentdict SetDefaults } if
    } ifelse
    end
  } def
  models
  {
    restoremodel
  } forall
  old_verbosity setverbosity
  << /dict_miss_is_error dict_err >> SetKernelStatus
  end
} def

/cva [/connectiontype] /cva_C load def


/abort
{
  statusdict /exitcodes get /userabort get
  statusdict /is_mpi get { MPI_Abort }{ quit_i } ifelse
} bind def


% Install modules in environment variable NEST_MODULES. Modules have
% to be separated by colon.
(NEST_MODULES) getenv { (:) breakup { Install } forall } if<|MERGE_RESOLUTION|>--- conflicted
+++ resolved
@@ -1066,145 +1066,12 @@
 /DataConnect trie
   [/integertype /dictionarytype /literaltype] /DataConnect_i_D_s load addtotrie
   [/integertype /dictionarytype /stringtype] /DataConnect_i_D_s load addtotrie
-  [/arraytype] /DataConnect_a load addtotrie 
-def
-
-%%%%%%%%%%%%%%%%%%%%%%%%%%%%%%%%%%%%%%%%%%%%%%%%%%%%%%%%%%%%%%%%%%%%%%%%%%%%%%%%
-
-<<<<<<< HEAD
-/* BeginDocumentation
-=======
-/** @BeginDocumentation
-   Name: LayoutNetwork - Create a multidimensional network.
-
-   Synopsis:
-   model [d1 d2 ...] << >> LayoutNetwork
-   model [d1 d2 ...]       LayoutNetwork
-   /constructor [d1 d2 ...] LayoutNetwork
-
-   Parameters:
-   model      - model id of the nodes to be created
-   [d1 d2 ..] - array with dimensions
-   << >>      - optional status dictionary with initialization for
-                the nodes
-
-   Description:
-   LayoutNetwork generates an n-dimensial network with nodes of type model.
-   If a status dictionary is supplied, each created node is initialized with
-   the supplied status dictionary.
-
-   Examples:
-   iaf_psc_alpha [10 10] LayoutNetwork
-   Creates a two dimensional layer of 10 by 10 neurons of type iaf_psc_alpha.
-
-   Author: Marc-Oliver Gewaltig
-   FirstVersion: 20.6.02
-
-   SeeAlso: Create, LayoutArray
-*/
-
-/LayoutNetwork
-<< /deprecation_warning true >>
-Options
-
-/LayoutNetwork_l_a_dict
-{
-  << >> begin
-  /LayoutNetwork /deprecation_warning GetOption true eq
-  {
-    (SLI function LayoutNetwork is deprecated in NEST 3.0.) M_DEPRECATED message
-    /LayoutNetwork << /deprecation_warning false >> SetOptions
-  } if
-             /val   Set
-  size       /n_dim Set
-   dup 0 get /n     Set
-             /dim   Set
-             /m Set
-
-  /cwn CurrentSubnet def
-  /subnet Create
-  dup /result Set % safe return value
-  ChangeSubnet
-  n_dim 1 eq
-  {
-    % we have reached the end of the recursion
-    % and may create the leaf elements
-    m n Create ;
-    1 1 n
-    {
-      1 arraystore val SetStatus
-    } for
-    cwn ChangeSubnet
-  }
-  {
-    % go down in recursion
-    m dim Rest val % parameters for LayoutNetwork
-    n
-    {
-       3 copy LayoutNetwork_l_a_dict % call function recursively
-       pop % forget about return value
-    } repeat
-    3 npop
-  } ifelse
-  % return root as result
-  result
-  cwn ChangeSubnet
-  end
-} bind def
-
-/LayoutNetwork_l_a
-{
-  << >> begin
-  /LayoutNetwork /deprecation_warning GetOption true eq
-  {
-    (SLI function LayoutNetwork is deprecated in NEST 3.0.) M_DEPRECATED message
-    /LayoutNetwork << /deprecation_warning false >> SetOptions
-  } if
-  size       /n_dim Set
-   dup 0 get /n     Set
-             /dim   Set
-             /m Set
-
-  /cwn CurrentSubnet def
-  /subnet Create
-  dup /result Set
-  ChangeSubnet
-  n_dim 1 eq
-  {
-    % we have reached the end of the recursion
-    % and may create the leaf elements
-    m n Create ;
-
-    % go back to where we came from
-    cwn ChangeSubnet
-  }
-  {
-    % go down in recursion
-    m dim Rest % parameters for LayoutNetwork
-    n
-    {
-       2 copy LayoutNetwork_l_a % call function recursively
-       pop % forget about return value
-    } repeat
-    2 npop
-  } ifelse
-  % leave the root node as result
-  result
-  cwn ChangeSubnet
-  end
-} bind def
-
-/LayoutNetwork trie
-[/literaltype /arraytype /dictionarytype]
-   /LayoutNetwork_l_a_dict load addtotrie
-[/literaltype /arraytype ]
-   /LayoutNetwork_l_a load addtotrie
-def
-
-%%%%%%%%%%%%%%%%%%%%%%%%%%%%%%%%%%%%%%%%%%%%%%%%%%%%%%%%%%%%%%%%%%%%%%%%%%%%%%%%
-
-/** @BeginDocumentation
->>>>>>> 2b4bf681
+  [/arraytype] /DataConnect_a load addtotrie
+def
+
+%%%%%%%%%%%%%%%%%%%%%%%%%%%%%%%%%%%%%%%%%%%%%%%%%%%%%%%%%%%%%%%%%%%%%%%%%%%%%%%%
+
+/** @BeginDocumentation
    Name: elementstates - dictionary with symbolic element state tag
 
    Description:
@@ -1386,212 +1253,7 @@
 
 %%%%%%%%%%%%%%%%%%%%%%%%%%%%%%%%%%%%%%%%%%%%%%%%%%%%%%%%%%%%%%%%%%%%%%%%%%%%%%%%
 
-<<<<<<< HEAD
-/* BeginDocumentation
-=======
-/** @BeginDocumentation
-   Name: GetGlobalNodesInfo - Return GIDs, VPs and Parent GIDs of all nodes of 
-         a subnet that fulfill the conditions given in the dictionary, or of
-         all nodes if no dictionary given.
-   Synopsis:
-     gid [<<dict>>]  GetGlobalNodesInfo -> [<<...>> <<...>> ...]
-   Parameters:
-     gid      - id of a subnet
-     <<dict>> - Dictionary of selection properties
-   Returns:
-     [<<...>>...]  - Array with dicts containing /global_id, /vp, /parent
-   Description:
-   This function recursively traverses a subnet and returns the gid, vp
-   and parent gid of all child nodes in increasing order of gid. If a dictionary
-   is provided, only those nodes which fulfill the given criteria are
-   returned.
-
-   The returned Nodes include the intermediate subnets.
-
-   Author: Marc-Oliver Gewaltig, Abigail Morrison
-
-   SeeAlso: GetGlobalNodes, GetLocalNodes
-*/
-
-/GetGlobalNodesInfo trie
-[/integertype /dictionarytype] { false false GetNodes_i_D_b_b } bind addtotrie
-[/integertype] { << >> false false GetNodes_i_D_b_b } bind addtotrie
-def
-
-%%%%%%%%%%%%%%%%%%%%%%%%%%%%%%%%%%%%%%%%%%%%%%%%%%%%%%%%%%%%%%%%%%%%%%%%%%%%%%%%
-
-/** @BeginDocumentation
-   Name: GetGlobalNodes - Return IDs of all nodes of a subnet that fulfill the
-         conditions given in the dictionary, or all nodes if no dictionary given.
-   Synopsis:
-     gid [<<dict>>]  GetGlobalNodes -> [gid1 ... gidn]
-   Parameters:
-     gid      - id of a subnet
-     <<dict>> - Dictionary of selection properties
-   Returns:
-     [gid..]  - Array with the global ids of all child nodes.
-   Description:
-   This function recursively traverses a subnet and returns the global
-   ids of all child nodes in increasing order of gid. If a dictionary
-   is provided, only those nodes which fulfill the given criteria are
-   returned.
-
-   The returned Nodes include the intermediate subnets. For a variant
-   of this command that excludes the subnets, see "GetGlobalLeaves".
-
-   Author: Marc-Oliver Gewaltig, Abigail Morrison
-
-   SeeAlso: GetGlobalNodesInfo, GetLocalNodes, GetGlobalLeaves, GetGlobalChildren
-*/
-
-/GetGlobalNodes trie
-[/integertype /dictionarytype] { false true GetNodes_i_D_b_b } bind addtotrie
-[/integertype] { << >> false true GetNodes_i_D_b_b } bind addtotrie
-def
-
-/** @BeginDocumentation
-   Name: GetLocalNodes - Return IDs of all local nodes of a subnet that fulfill the
-         conditions given in the dictionary, or all nodes if no dictionary given.
-   Synopsis:
-     gid [<<dict>>]  GetLocalNodes -> [gid1 ... gidn]
-   Parameters:
-     gid     - id of a subnet
-     <<dict>> - Dictionary of selection properties
-   Returns:	
-     [gid..] - Array with the global ids of all local child nodes.
-   Description:
-   This function is equivalent to GetGlobalNodes, but returns only those
-   nodes that are local to the MPI process executing the command.
-
-   Author: Hans Ekkehard Plesser, Abigail Morrison
-
-   SeeAlso: GetGlobalNodes, GetLocalLeaves, GetLocalChildren
-*/
-/GetLocalNodes trie
-[/integertype /dictionarytype] { true true GetNodes_i_D_b_b } bind addtotrie
-[/integertype] { << >> true true GetNodes_i_D_b_b } bind addtotrie
-def
-
-%%%%%%%%%%%%%%%%%%%%%%%%%%%%%%%%%%%%%%%%%%%%%%%%%%%%%%%%%%%%%%%%%%%%%%%%%%%%%%%%
-
-/** @BeginDocumentation
-   Name: GetGlobalChildren - Return IDs of all immediate child nodes of a subnet
-         that fulfill the conditions given in the dictionary, or all nodes if no 
-	 dictionary given.
-   Synopsis:
-   gid [<<dict>>]  GetGlobalChildren -> [gid1 ... gidn]
-
-   Parameters:
-   gid     - id of a subnet
-   <<dict>> - Dictionary of selection properties	
-   Returns:
-   [gid..] - Array with the global ids of all child nodes.
-
-   Description:
-   This function returns the ids of all children of a subnet in increasing order  
-   of gid. If a dictionary is provided, only those nodes which fulfill the given 
-   criteria are returned.
-
-   Author: Marc-Oliver Gewaltig, Abigail Morrison
-
-   SeeAlso: GetLocalChildren, GetGlobalNodes, GetGlobalLeaves
-*/
-
-/GetGlobalChildren trie
-[/integertype /dictionarytype] { false GetChildren_i_D_b } bind addtotrie
-[/integertype] { << >> false GetChildren_i_D_b} bind addtotrie
-def
-
-/** @BeginDocumentation
-   Name: GetLocalChildren - Return IDs of all immediate local child nodes of a subnet 
-   	 that fulfill the conditions given in the dictionary, or all children if no 
-	 dictionary given.
-   Synopsis:
-   gid [<<dict>>]  GetLocalChildren -> [gid1 ... gidn]
-   Parameters:
-   gid     - id of a subnet
-   <<dict>> - Dictionary of selection properties
-   Returns:	
-   [gid..] - Array with the global ids of all local child nodes.
-
-   Description:
-   This function is equivalent to GetGlobalChildren, but returns only the ids of all 
-   children of a subnet belonging to the MPI process executing the command.
-
-   Author: Hans Ekkehard Plesser, Abigail Morrison
-
-   SeeAlso: GetGlobalChildren, GetLocalNodes, GetLocalLeaves
-*/
-
-/GetLocalChildren trie
-[/integertype /dictionarytype] { true GetChildren_i_D_b } bind addtotrie
-[/integertype] { << >> true GetChildren_i_D_b } bind addtotrie
-def
-
-%%%%%%%%%%%%%%%%%%%%%%%%%%%%%%%%%%%%%%%%%%%%%%%%%%%%%%%%%%%%%%%%%%%%%%%%%%%%%%%%
-
-/** @BeginDocumentation
-   Name: GetGlobalLeaves - Return IDs of all leaves of a subnet that fulfill the 
-   	 conditions given in the dictionary, or all leaves if no dictionary given.
-   Synopsis:
-   gid [<<dict>>]  GetGlobalLeaves -> [gid1 ... gidn]
-   Parameters:
-   gid     - id of a subnet
-   <<dict>> - Dictionary of selection properties	
-   Returns:
-   [gid..] - Array with the global ids of all leaf nodes.
-
-   Description:
-   This function recursively traverses a subnet and returns the global
-   ids of all leaf nodes in increasing order of gid.  If a dictionary is provided, 
-   only those nodes which fulfill the given criteria are returned.
-
-   The returned nodes DO NOT include the intermediate subnets. For a
-   variant of this command that also returns the subnets, see
-   "GetGlobalNodes".
-
-   Author: Ruediger Kupper, Abigail Morrison
-
-   FirstVersion: 12.3.2003
-
-   SeeAlso: GetLocalLeaves, GetGlobalNodes, GetGlobalChildren
-*/
-
-/GetGlobalLeaves trie
-[/integertype /dictionarytype] { false GetLeaves_i_D_b } bind addtotrie
-[/integertype] { << >> false GetLeaves_i_D_b } bind addtotrie
-def
-
-/** @BeginDocumentation
-   Name: GetLocalLeaves - Return IDs of all local leaves of a subnet that fulfill the 
-   	 conditions given in the dictionary, or all leaves if no dictionary given.
-   Synopsis:
-   gid [<<dict>>]  GetLocalLeaves -> [gid1 ... gidn]
-   Parameters:
-   gid     - id of a subnet
-   <<dict>> - Dictionary of selection properties
-   Returns:	
-   [gid..] - Array with the global ids of all local leaf nodes.
-
-   Description:
-   This function does the same as GetGlobalLeaves, but returns only the
-   nodes local to the MPI process executing the program.
-
-   Author: Hans Ekkehard Plesser, Abigail Morrison
-
-   SeeAlso: GetGlobalLeaves, GetLocalNodes, GetLocalChildren
-*/
-
-/GetLocalLeaves trie
-[/integertype /dictionarytype] { true GetLeaves_i_D_b } bind addtotrie
-[/integertype] { << >> true GetLeaves_i_D_b } bind addtotrie
-def
-
-
-%%%%%%%%%%%%%%%%%%%%%%%%%%%%%%%%%%%%%%%%%%%%%%%%%%%%%%%%%%%%%%%%%%%%%%%%%%%%%%%%
-
-/** @BeginDocumentation
->>>>>>> 2b4bf681
+/** @BeginDocumentation
    Name: ShowStatus - Show the status dictionary of a network node.
 
    Synopsis:
@@ -1611,76 +1273,18 @@
 } def
 
 %%%%%%%%%%%%%%%%%%%%%%%%%%%%%%%%%%%%%%%%%%%%%%%%%%%%%%%%%%%%%%%%%%%%%%%%%%%%%%%%
-
-<<<<<<< HEAD
-  /* BeginDocumentation
-=======
-/** @BeginDocumentation
-Name: GetNetwork - Return a nested list with the IDs of nodes in a multi-dimensional subnet.
-Synpsis: ID n GetNetwork -> [ ]
-Description:
-
-GetNetwork takes the id of a subnet and an integer parameter
-n. GetNetwork then recursively calls GetChildren down to level n.
-The result is a nested list whicht contains the ids of all nodes.
-The first element of each list is the id of the subnet itself.
-
-Example:
-SLI ] /iaf_psc_alpha Create ;
-SLI ] /iaf_psc_alpha [2 2] LayoutNetwork ;
-SLI ] /iaf_psc_alpha Create ;
-SLI ] 0 3 GetNetwork ==
-[0 1 [2 [3 4 5] [6 7 8]] 9]
-
-Remarks:
-In parallel simulations, this function collects data across all processes
-and can thus take a lot of time and consume huge amounts of memory.
-
-SeeAlso: GetGlobalNodes, GetLocalNodes, GetGlobalLeaves, GetLocalLeaves, GetGlobalChildren, GetLocalChildren
-*/
-
-/GetNetwork
-<< /deprecation_warning true >>
-Options
-
-/GetNetwork_i_i {
-  << >> begin
-  /GetNetwork /deprecation_warning GetOption true eq
-  {
-    (SLI function GetNetwork is deprecated in NEST 3.0.) M_DEPRECATED message
-    /GetNetwork << /deprecation_warning false >> SetOptions
-  } if
-  /depth Set
-  dup
-  GetStatus /model get % id model
-  /subnet eq depth 1 geq and {       % id
-    dup                % id id
-    [
-      exch           % id [ id
-      GetGlobalChildren { depth 1 sub GetNetwork_i_i } forall
-    ]
-    exch prepend
-  } if
-  end
-} def
-
-/GetNetwork trie
-[/integertype /integertype] /GetNetwork_i_i load addtotrie
-def
-
-  /** @BeginDocumentation
->>>>>>> 2b4bf681
-     Name: TimeCommunication - returns average time taken for MPI_Allgather over n calls with m bytes
-     Synopsis:
-     n m [bool] TimeCommunication -> time
-     Availability: NEST 2.0
-     Author: Abigail Morrison
-     FirstVersion: August 2009
-     Description:
-     The function allows a user to test how much time a call the Allgather costs
-     If boolean third argument is passed and true, time offgrid spike communication.
-     SeeAlso: TimeCommunicationOffgrid
-   */
+/** @BeginDocumentation
+   Name: TimeCommunication - returns average time taken for MPI_Allgather over n calls with m bytes
+   Synopsis:
+   n m [bool] TimeCommunication -> time
+   Availability: NEST 2.0
+   Author: Abigail Morrison
+   FirstVersion: August 2009
+   Description:
+   The function allows a user to test how much time a call the Allgather costs
+   If boolean third argument is passed and true, time offgrid spike communication.
+   SeeAlso: TimeCommunicationOffgrid
+ */
 /TimeCommunication trie
 [/integertype /integertype /booltype] /TimeCommunication_i_i_b load addtotrie
 [/integertype /integertype] { false TimeCommunication_i_i_b } bind addtotrie
