--- conflicted
+++ resolved
@@ -54,10 +54,6 @@
 		histentry.h histentry.cpp\
 		model.h model.cpp\
 		model_manager.h model_manager.cpp\
-<<<<<<< HEAD
-		nest.h\
-=======
->>>>>>> fc656c35
 		nest_types.h\
 		nest_datums.h nest_datums.cpp\
 		nest_names.cpp nest_names.h\
