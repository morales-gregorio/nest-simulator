--- conflicted
+++ resolved
@@ -256,7 +256,6 @@
    */
   void gather_target_data();
 
-<<<<<<< HEAD
   /**
    * Collocates presynaptic connection information for secondary events (MPI
    * buffer offsets), communicates via MPI and create presynaptic connection
@@ -268,8 +267,6 @@
 
   bool deliver_secondary_events( const thread tid );
 
-=======
->>>>>>> ba44ac52
   /**
    * Update table of fixed modulos, including slice-based.
    */
@@ -403,11 +400,7 @@
    * devices directly to targets.
    */
   template < class EventT >
-<<<<<<< HEAD
-  void send_local_( Node& source, EventT& e, const long_t lag );
-=======
   void send_local_( Node& source, EventT& e, const long lag );
->>>>>>> ba44ac52
 
   //--------------------------------------------------//
 
@@ -463,14 +456,11 @@
     off_grid_spike_register_5g_;
 
   /**
-   * Buffer to collect the secondary events after serialization.
-   */
-<<<<<<< HEAD
-  std::vector< uint_t > send_buffer_secondary_events_;
-  std::vector< uint_t > recv_buffer_secondary_events_;
-=======
-  std::vector< std::vector< unsigned int > > secondary_events_buffer_;
->>>>>>> ba44ac52
+   * Buffer to collect the secondary events
+   * after serialization.
+   */
+  std::vector< unsigned int > send_buffer_secondary_events_;
+  std::vector< unsigned int > recv_buffer_secondary_events_;
 
   /**
    * Marker Value to be put between the data fields from different time
@@ -641,7 +631,7 @@
   // size_t old_size = secondary_events_buffer_[ t ].size();
 
   // secondary_events_buffer_[ t ].resize( old_size + e.size() );
-  // std::vector< uint_t >::iterator it =
+  // std::vector< unsigned int >::iterator it =
   //   secondary_events_buffer_[ t ].begin() + old_size;
   // e >> it;
   // |syn_id|gid|[SecondaryEventstuff]|
@@ -657,18 +647,11 @@
 
   // |rank|tid|syn_index|lcid|
 
-<<<<<<< HEAD
   // prepare_simulation->event_delivery_manager->resize_secondary_events_buffers
   // { for node in local_nodes: pos = 0 ; pos[] =
   // node.register_secondary_targets( pos[] ); }
   // nodes.update{ send_secondary( ..., pos[] ) { offset[] = 0; for target in
   // targets: pos[target.rank] << e; offset[target.rank] += 1 }
-=======
-  secondary_events_buffer_[ t ].resize( old_size + e.size() );
-  std::vector< unsigned int >::iterator it =
-    secondary_events_buffer_[ t ].begin() + old_size;
-  e >> it;
->>>>>>> ba44ac52
 }
 
 } // namespace nest
