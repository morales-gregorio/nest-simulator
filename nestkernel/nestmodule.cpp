/*
 *  nestmodule.cpp
 *
 *  This file is part of NEST.
 *
 *  Copyright (C) 2004 The NEST Initiative
 *
 *  NEST is free software: you can redistribute it and/or modify
 *  it under the terms of the GNU General Public License as published by
 *  the Free Software Foundation, either version 2 of the License, or
 *  (at your option) any later version.
 *
 *  NEST is distributed in the hope that it will be useful,
 *  but WITHOUT ANY WARRANTY; without even the implied warranty of
 *  MERCHANTABILITY or FITNESS FOR A PARTICULAR PURPOSE.  See the
 *  GNU General Public License for more details.
 *
 *  You should have received a copy of the GNU General Public License
 *  along with NEST.  If not, see <http://www.gnu.org/licenses/>.
 *
 */

#include "nestmodule.h"

// C++ includes:
#include <iostream>
#include <sstream>

// Includes from libnestutil:
#include "logging.h"

// Includes from librandom:
#include "random_datums.h"

// Includes from nestkernel:
#include "conn_builder.h"
#include "connection_manager_impl.h"
#include "genericmodel.h"
#include "kernel_manager.h"
#include "model_manager_impl.h"
#include "nest.h"
#include "nest_datums.h"
#include "nest_types.h"
#include "node.h"
#include "sp_manager_impl.h"

// Includes from sli:
#include "arraydatum.h"
#include "booldatum.h"
#include "doubledatum.h"
#include "integerdatum.h"
#include "interpret.h"
#include "sliexceptions.h"
#include "stringdatum.h"
#include "tokenutils.h"

extern int SLIsignalflag;

namespace nest
{
SLIType NestModule::ConnectionType;
SLIType NestModule::GIDCollectionType;
SLIType NestModule::GIDCollectionIteratorType;
SLIType NestModule::ParameterType;

// At the time when NestModule is constructed, the SLI Interpreter
// must already be initialized. NestModule relies on the presence of
// the following SLI datastructures: Name, Dictionary

NestModule::NestModule()
{
}

NestModule::~NestModule()
{
  // The network is deleted outside NestModule, since the
  // dynamicloadermodule also needs it

  ConnectionType.deletetypename();
  GIDCollectionType.deletetypename();
  GIDCollectionIteratorType.deletetypename();
  ParameterType.deletetypename();
}

// The following concerns the new module:

const std::string
NestModule::name( void ) const
{
  return std::string( "NEST Kernel 2" ); // Return name of the module
}

const std::string
NestModule::commandstring( void ) const
{
  return std::string( "(nest-init) run" );
}

ParameterDatum
NestModule::create_parameter( const Token& t )
{
  // t can be an existing ParameterDatum, a DoubleDatum containing a
  // constant value for this parameter, or a Dictionary containing
  // parameters
  ParameterDatum* pd = dynamic_cast< ParameterDatum* >( t.datum() );
  if ( pd )
  {
    return *pd;
  }

  // If t is a DoubleDatum, create a ConstantParameter with this value
  DoubleDatum* dd = dynamic_cast< DoubleDatum* >( t.datum() );
  if ( dd )
  {
    return new ConstantParameter( *dd );
  }

  DictionaryDatum* dictd = dynamic_cast< DictionaryDatum* >( t.datum() );
  if ( dictd )
  {

    // The dictionary should only have a single key, which is the name of
    // the parameter type to create.
    if ( ( *dictd )->size() != 1 )
    {
      throw BadProperty( "Parameter definition dictionary must contain one single key only." );
    }

    Name n = ( *dictd )->begin()->first;
    DictionaryDatum pdict = getValue< DictionaryDatum >( *dictd, n );
    return create_parameter( n, pdict );
  }
  else
  {
    throw BadProperty( "Parameter must be parametertype, constant or dictionary." );
  }
}

Parameter*
NestModule::create_parameter( const Name& name, const DictionaryDatum& d )
{
  // The parameter factory will create the parameter
  Parameter* param = parameter_factory_().create( name, d );

  return param;
}


GenericFactory< Parameter >&
NestModule::parameter_factory_( void )
{
  static GenericFactory< Parameter > factory;
  return factory;
}

/** @BeginDocumentation
   Name: SetStatus - sets the value of properties of a node, connection, random
   deviate generator or object

   Synopsis:
   gid   dict SetStatus -> -
   conn  dict SetStatus -> -
   rdev  dict SetStatus -> -
   obj   dict SetStatus -> -

   Description:
   SetStatus changes properties of a node (specified by its gid), a connection
   (specified by a connection object), a random deviate generator (see
   GetStatus_v for more) or an object as used in object-oriented programming in
   SLI (see cvo for more). Properties can be inspected with GetStatus.

   Note that many properties are read-only and cannot be changed.

   Examples:
   /dc_generator Create /dc_gen Set  %Creates a dc_generator, which is a node
   dc_gen GetStatus info %view properties (amplitude is 0)
   dc_gen << /amplitude 1500. >> SetStatus
   dc_gen GetStatus info % amplitude is now 1500

   Author: docu by Sirko Straube

   SeeAlso: ShowStatus, GetStatus, GetKernelStatus, info, modeldict, Set,
   SetStatus_v, SetStatus_dict
*/
void
NestModule::SetStatus_idFunction::execute( SLIInterpreter* i ) const
{
  i->assert_stack_load( 2 );

  DictionaryDatum dict = getValue< DictionaryDatum >( i->OStack.top() );
  index node_id = getValue< long >( i->OStack.pick( 1 ) );

  set_node_status( node_id, dict );

  i->OStack.pop( 2 );
  i->EStack.pop();
}

void
NestModule::SetStatus_CDFunction::execute( SLIInterpreter* i ) const
{
  i->assert_stack_load( 2 );

  DictionaryDatum dict = getValue< DictionaryDatum >( i->OStack.top() );
  ConnectionDatum conn = getValue< ConnectionDatum >( i->OStack.pick( 1 ) );

  set_connection_status( conn, dict );

  i->OStack.pop( 2 );
  i->EStack.pop();
}

void
NestModule::SetKernelStatus_DFunction::execute( SLIInterpreter* i ) const
{
  i->assert_stack_load( 1 );

  DictionaryDatum dict = getValue< DictionaryDatum >( i->OStack.top() );

  set_kernel_status( dict );

  i->OStack.pop();
  i->EStack.pop();
}

void
NestModule::Cva_CFunction::execute( SLIInterpreter* i ) const
{
  ConnectionDatum conn = getValue< ConnectionDatum >( i->OStack.top() );
  ArrayDatum ad;
  ad.push_back( conn.get_source_gid() );
  ad.push_back( conn.get_target_gid() );
  ad.push_back( conn.get_target_thread() );
  ad.push_back( conn.get_synapse_model_id() );
  ad.push_back( conn.get_port() );
  Token result( ad );
  i->OStack.top().swap( result );
  i->EStack.pop();
}

void
NestModule::SetStatus_aaFunction::execute( SLIInterpreter* i ) const
{
  i->assert_stack_load( 2 );

  ArrayDatum dict_a = getValue< ArrayDatum >( i->OStack.top() );
  ArrayDatum conn_a = getValue< ArrayDatum >( i->OStack.pick( 1 ) );

  if ( ( dict_a.size() != 1 ) and ( dict_a.size() != conn_a.size() ) )
  {
    throw RangeCheck();
  }
  if ( dict_a.size() == 1 ) // Broadcast
  {
    DictionaryDatum dict = getValue< DictionaryDatum >( dict_a[ 0 ] );
    const size_t n_conns = conn_a.size();
    for ( size_t con = 0; con < n_conns; ++con )
    {
      ConnectionDatum con_id = getValue< ConnectionDatum >( conn_a[ con ] );
      dict->clear_access_flags();
      kernel().connection_manager.set_synapse_status( con_id.get_source_gid(),
        con_id.get_target_gid(),
        con_id.get_target_thread(),
        con_id.get_synapse_model_id(),
        con_id.get_port(),
        dict );

      ALL_ENTRIES_ACCESSED( *dict, "SetStatus", "Unread dictionary entries: " );
    }
  }
  else
  {
    const size_t n_conns = conn_a.size();
    for ( size_t con = 0; con < n_conns; ++con )
    {
      DictionaryDatum dict = getValue< DictionaryDatum >( dict_a[ con ] );
      ConnectionDatum con_id = getValue< ConnectionDatum >( conn_a[ con ] );
      dict->clear_access_flags();
      kernel().connection_manager.set_synapse_status( con_id.get_source_gid(),
        con_id.get_target_gid(),
        con_id.get_target_thread(),
        con_id.get_synapse_model_id(),
        con_id.get_port(),
        dict );

      ALL_ENTRIES_ACCESSED( *dict, "SetStatus", "Unread dictionary entries: " );
    }
  }

  i->OStack.pop( 2 );
  i->EStack.pop();
}

/** @BeginDocumentation
   Name: GetStatus - return the property dictionary of a node, connection,
   random deviate generator or object

   Synopsis:
   gid   GetStatus -> dict
   conn  GetStatus -> dict
   rdev  GetStatus -> dict
   obj   GetStatus -> dict

   Description:
   GetStatus returns a dictionary with the status information
   for a node (specified by its gid), a connection (specified by a connection
   object), a random deviate generator (see GetStatus_v for more) or an
   object as used in object-oriented programming in SLI (see cvo for more).

   The interpreter exchanges data with the network element using
   its status dictionary. To abbreviate the access pattern
        gid GetStatus /lit get
   a variant of get implicitly calls GetStatus
        gid /lit get .
   In this way network elements and dictionaries can be accessed
   with the same syntax. Sometimes access to nested data structures in
   the status dictionary is required. In this case the advanced addressing
   scheme of get is useful in which the second argument is an array of
   literals. See the documentation of get for details.

   The information contained in the property dictionary depends on the
   concrete node model.

   Please refer to the model documentation for details.

   Standard entries for nodes:

   global_id   - local ID of the node
   model       - literal, defining the current node
   frozen      - frozen nodes are not updated
   thread      - the thread the node is allocated on
   vp          - the virtual process a node belongs to

   Note that the standard entries cannot be modified directly.

   Author: Marc-Oliver Gewaltig
   Availability: NEST
   SeeAlso: ShowStatus, info, SetStatus, get, GetStatus_v, GetStatus_dict,
   GetKernelStatus
*/
void
NestModule::GetStatus_gFunction::execute( SLIInterpreter* i ) const
{
  i->assert_stack_load( 1 );

  GIDCollectionDatum gc = getValue< GIDCollectionDatum >( i->OStack.pick( 0 ) );
  if ( not gc->valid() )
  {
    throw KernelException( "InvalidGIDCollection" );
  }

  size_t gc_size = gc->size();
  ArrayDatum result;

  result.reserve( gc_size );

  for ( GIDCollection::const_iterator it = gc->begin(); it < gc->end(); ++it )
  {
    index node_id = ( *it ).gid;
    DictionaryDatum dict = get_node_status( node_id );
    result.push_back( dict );
  }

  i->OStack.pop();
  i->OStack.push( result );
  i->EStack.pop();
}

void
NestModule::GetStatus_iFunction::execute( SLIInterpreter* i ) const
{
  i->assert_stack_load( 1 );

  index node_id = getValue< long >( i->OStack.pick( 0 ) );
  DictionaryDatum dict = get_node_status( node_id );

  i->OStack.pop();
  i->OStack.push( dict );
  i->EStack.pop();
}

void
NestModule::GetStatus_CFunction::execute( SLIInterpreter* i ) const
{
  i->assert_stack_load( 1 );

  ConnectionDatum conn = getValue< ConnectionDatum >( i->OStack.pick( 0 ) );

  DictionaryDatum result_dict = kernel().connection_manager.get_synapse_status( conn.get_source_gid(),
    conn.get_target_gid(),
    conn.get_target_thread(),
    conn.get_synapse_model_id(),
    conn.get_port() );

  i->OStack.pop();
  i->OStack.push( result_dict );
  i->EStack.pop();
}

// [intvector1,...,intvector_n]  -> [dict1,.../dict_n]
void
NestModule::GetStatus_aFunction::execute( SLIInterpreter* i ) const
{
  i->assert_stack_load( 1 );
  const ArrayDatum conns = getValue< ArrayDatum >( i->OStack.pick( 0 ) );
  size_t n_results = conns.size();
  ArrayDatum result;
  result.reserve( n_results );
  for ( size_t nt = 0; nt < n_results; ++nt )
  {
    ConnectionDatum con_id = getValue< ConnectionDatum >( conns.get( nt ) );
    DictionaryDatum result_dict = kernel().connection_manager.get_synapse_status( con_id.get_source_gid(),
      con_id.get_target_gid(),
      con_id.get_target_thread(),
      con_id.get_synapse_model_id(),
      con_id.get_port() );
    result.push_back( result_dict );
  }

  i->OStack.pop();
  i->OStack.push( result );
  i->EStack.pop();
}

void
NestModule::GetMetadata_gFunction::execute( SLIInterpreter* i ) const
{
  i->assert_stack_load( 1 );

  GIDCollectionDatum gc = getValue< GIDCollectionDatum >( i->OStack.pick( 0 ) );
  if ( not gc->valid() )
  {
    throw KernelException( "InvalidGIDCollection" );
  }

  GIDCollectionMetadataPTR meta = gc->get_metadata();
  if ( not meta.get() )
  {
    throw KernelException( "The GIDCollection has invalid metadata." );
  }

  DictionaryDatum dict = DictionaryDatum( new Dictionary );
  meta->get_status( dict );

  ( *dict )[ names::network_size ] = gc->size();

  i->OStack.pop();
  i->OStack.push( dict );
  i->EStack.pop();
}

void
NestModule::GetKernelStatus_Function::execute( SLIInterpreter* i ) const
{
  DictionaryDatum dict = get_kernel_status();

  i->OStack.push( dict );
  i->EStack.pop();
}

/** @BeginDocumentation
  Name: SetDefaults - Set the default values for a node or synapse model.
  Synopsis: /modelname dict SetDefaults -> -
  SeeAlso: GetDefaults
  Author: Jochen Martin Eppler
  FirstVersion: September 2008
*/
void
NestModule::SetDefaults_l_DFunction::execute( SLIInterpreter* i ) const
{
  i->assert_stack_load( 2 );

  const Name name = getValue< Name >( i->OStack.pick( 1 ) );
  DictionaryDatum params = getValue< DictionaryDatum >( i->OStack.pick( 0 ) );

  kernel().model_manager.set_model_defaults( name, params );

  i->OStack.pop( 2 );
  i->EStack.pop();
}

/** @BeginDocumentation
  Name: GetDefaults - Return the default values for a node or synapse model.
  Synopsis: /modelname GetDefaults -> dict
  SeeAlso: SetDefaults
  Author: Jochen Martin Eppler
  FirstVersion: September 2008
*/
void
NestModule::GetDefaults_lFunction::execute( SLIInterpreter* i ) const
{
  i->assert_stack_load( 1 );

  const Name modelname = getValue< Name >( i->OStack.pick( 0 ) );

  DictionaryDatum dict = get_model_defaults( modelname );

  i->OStack.pop();
  i->OStack.push( dict );
  i->EStack.pop();
}

void
NestModule::GetConnections_DFunction::execute( SLIInterpreter* i ) const
{
  i->assert_stack_load( 1 );

  DictionaryDatum dict = getValue< DictionaryDatum >( i->OStack.pick( 0 ) );

  ArrayDatum array = get_connections( dict );

  i->OStack.pop();
  i->OStack.push( array );
  i->EStack.pop();
}

/** @BeginDocumentation
   Name: Simulate - simulate n milliseconds

   Synopsis:
   n(int) Simulate -> -

   Description: Simulate the network for n milliseconds.

   SeeAlso: Run, Prepare, Cleanup, unit_conversion
*/
void
NestModule::SimulateFunction::execute( SLIInterpreter* i ) const
{
  i->assert_stack_load( 1 );

  const double time = i->OStack.top();

  simulate( time );

  // successful end of simulate
  i->OStack.pop();
  i->EStack.pop();
}

/** @BeginDocumentation
   Name: Run - simulate n milliseconds

   Synopsis:
   n(int) Run -> -

   Description: Simulate the network for n milliseconds.
   Call prepare before, and cleanup after.
   t m mul Simulate = Prepare m { t Run } repeat Cleanup

   Note: Run must only be used after Prepare is called, and
   before Cleanup to finalize state (close files, etc).
   Any changes made between Prepare and Cleanup may cause
   undefined behavior and incorrect results.

   SeeAlso: Simulate, unit_conversion, Prepare, Cleanup
*/
void
NestModule::RunFunction::execute( SLIInterpreter* i ) const
{
  i->assert_stack_load( 1 );

  const double time = i->OStack.top();

  run( time );

  i->OStack.pop();
  i->EStack.pop();
}


/** @BeginDocumentation
   Name: Prepare - prepare the network for a simulation

   Synopsis:
   Prepare -> -

   Description: sets up network calibration before run is called
   any number of times

   Note: Run must only be used after Prepare is called, and
   before Cleanup to finalize state (close files, etc).
   Any changes made between Prepare and Cleanup may cause
   undefined behavior and incorrect results.

   SeeAlso: Run, Cleanup, Simulate
*/
void
NestModule::PrepareFunction::execute( SLIInterpreter* i ) const
{
  prepare();
  i->EStack.pop();
}

/** @BeginDocumentation
   Name: Cleanup - cleanup the network after a simulation

   Synopsis:
   Cleanup -> -

   Description: tears down a network after run is called
   any number of times

   Note: Run must only be used after Prepare is called, and
   before Cleanup to finalize state (close files, etc).
   Any changes made between Prepare and Cleanup may cause
   undefined behavior and incorrect results.

   SeeAlso: Run, Prepare, Simulate
*/
void
NestModule::CleanupFunction::execute( SLIInterpreter* i ) const
{
  cleanup();
  i->EStack.pop();
}

/** @BeginDocumentation
   Name: CopyModel - copy a model to a new name, set parameters for copy, if
   given
   Synopsis:
   /model /new_model param_dict -> -
   /model /new_model            -> -
   Parameters:
   /model      - literal naming an existing model
   /new_model  - literal giving the name of the copy to create, must not
                 exist in modeldict or synapsedict before
   /param_dict - parameters to set in the new_model
   Description:
   A copy of model is created and registered in modeldict or synapsedict
   under the name new_model. If a parameter dictionary is given, the parameters
   are set in new_model.
   Warning: It is impossible to unload modules after use of CopyModel.
 */
void
NestModule::CopyModel_l_l_DFunction::execute( SLIInterpreter* i ) const
{
  i->assert_stack_load( 3 );

  // fetch existing model name from stack
  const Name old_name = getValue< Name >( i->OStack.pick( 2 ) );
  const Name new_name = getValue< Name >( i->OStack.pick( 1 ) );
  DictionaryDatum params = getValue< DictionaryDatum >( i->OStack.pick( 0 ) );

  kernel().model_manager.copy_model( old_name, new_name, params );

  i->OStack.pop( 3 );
  i->EStack.pop();
}

/** @BeginDocumentation
   Name: Create - create a number of equal nodes in the current subnet

   Synopsis:
   /model          Create -> gids
   /model n        Create -> gids
   /model   params Create -> gids
   /model n params Create -> gids

   Parameters:
   /model - literal naming the modeltype (entry in modeldict)
   n      - the desired number of nodes
   params - parameters for the newly created node(s)

   Returns:
   gids   - GIDCollection representing nodes created

   Description:
   Create generates n new network objects of the supplied model
   type. If n is not given, a single node is created. The objects
   are added as children of the current working node. params is a
   dictsionary with parameters for the new nodes.

   SeeAlso: modeldict
*/
void
NestModule::Create_l_iFunction::execute( SLIInterpreter* i ) const
{
  // check for stack load
  i->assert_stack_load( 2 );

  // extract arguments
  const long n_nodes = getValue< long >( i->OStack.pick( 0 ) );
  if ( n_nodes <= 0 )
  {
    throw RangeCheck();
  }

  const std::string modname = getValue< std::string >( i->OStack.pick( 1 ) );

  GIDCollectionDatum nodes_created = create( modname, n_nodes );

  i->OStack.pop( 2 );
  i->OStack.push( nodes_created );
  i->EStack.pop();
}

void
<<<<<<< HEAD
=======
NestModule::GetNodes_D_b::execute( SLIInterpreter* i ) const
{
  // check for stack load
  i->assert_stack_load( 2 );

  // extract arguments
  const bool local_only = getValue< bool >( i->OStack.pick( 0 ) );
  const DictionaryDatum params = getValue< DictionaryDatum >( i->OStack.pick( 1 ) );

  GIDCollectionDatum nodes = get_nodes( params, local_only );

  i->OStack.pop( 2 );
  i->OStack.push( nodes );
  i->EStack.pop();
}

void
>>>>>>> 7c9ab01b
NestModule::RestoreNodes_aFunction::execute( SLIInterpreter* i ) const
{
  i->assert_stack_load( 1 );
  ArrayDatum node_list = getValue< ArrayDatum >( i->OStack.top() );

  restore_nodes( node_list );

  i->OStack.pop();
  i->EStack.pop();
}

/** @BeginDocumentation
   Name: ResetKernel - Put the simulation kernel back to its initial state.
   Description:
   This function re-initializes the simulation kernel, returning it to the
   same state as after NEST has started.
   In particular,
   - all network nodes
   - all connections
   - all user-defined neuron and synapse models
   are deleted, and
   - time
   - random generators
   are reset. The only exception is that dynamically loaded modules are not
   unloaded. This may change in a future version of NEST. The SLI interpreter
   is not affected by ResetKernel.
   Availability: NEST
   Author: Marc-oliver Gewaltig
   SeeAlso: ResetNetwork, reset, ResetOptions
*/
void
NestModule::ResetKernelFunction::execute( SLIInterpreter* i ) const
{
  reset_kernel();
  i->EStack.pop();
}

/** @BeginDocumentation
   Name: ResetNetwork - Reset the dynamic state of the network.
   Synopsis: ResetNetwork -> -
   Description:

   ResetNetwork is deprecated as of NEST 2.18 and will be removed in NEST 3.0,
   because it cannot be implemented in an efficient and consistent way.

   ResetNetwork resets the dynamic state of the entire network to its state
   at T=0. The dynamic state comprises typically the membrane potential,
   synaptic currents, buffers holding input that has been delivered, but not
   yet become effective, and all events pending delivery. Technically, this
   is achieved by calling init_state() on all nodes and forcing a call to
   init_buffers() upon the next call to Simulate. Node parameters, such as
   time constants and threshold potentials, are not affected.

   Remarks:
   - Time and random number generators are NOT reset.
   - Files belonging to recording devices (spike detector, multimeter,
     voltmeter, etc) are closed. You must change the file name before
     simulating again, otherwise the files will be overwritten and you
     will receive an error, depending on the value of /overwrite_files
     (in the root node).
   - ResetNetwork will reset the nodes to the state values stored in the model
     prototypes. So if you have used SetDefaults to change a state value of a
     model since you called Simulate the first time, the network will NOT be
     reset to the status at T=0.
   - The dynamic state of synapses with internal dynamics (STDP, facilitation)
     is NOT reset at present. This will be implemented in a future version
     of NEST.

   SeeAlso: ResetKernel, reset
*/
void
NestModule::ResetNetworkFunction::execute( SLIInterpreter* i ) const
{
  reset_network();

  i->EStack.pop();
}

// Disconnect for gidcollection gidcollection conn_spec syn_spec
void
NestModule::Disconnect_g_g_D_DFunction::execute( SLIInterpreter* i ) const
{
  i->assert_stack_load( 4 );

  GIDCollectionDatum sources = getValue< GIDCollectionDatum >( i->OStack.pick( 3 ) );
  GIDCollectionDatum targets = getValue< GIDCollectionDatum >( i->OStack.pick( 2 ) );
  DictionaryDatum connectivity = getValue< DictionaryDatum >( i->OStack.pick( 1 ) );
  DictionaryDatum synapse_params = getValue< DictionaryDatum >( i->OStack.pick( 0 ) );

  // dictionary access checking is handled by disconnect
  kernel().sp_manager.disconnect( sources, targets, connectivity, synapse_params );

  i->OStack.pop( 4 );
  i->EStack.pop();
}

// Connect for gidcollection gidcollection conn_spec syn_spec
// See lib/sli/nest-init.sli for details
void
NestModule::Connect_g_g_D_DFunction::execute( SLIInterpreter* i ) const
{
  i->assert_stack_load( 4 );

  GIDCollectionDatum sources = getValue< GIDCollectionDatum >( i->OStack.pick( 3 ) );
  GIDCollectionDatum targets = getValue< GIDCollectionDatum >( i->OStack.pick( 2 ) );
  DictionaryDatum connectivity = getValue< DictionaryDatum >( i->OStack.pick( 1 ) );
  DictionaryDatum synapse_params = getValue< DictionaryDatum >( i->OStack.pick( 0 ) );

  // dictionary access checking is handled by connect
  kernel().connection_manager.connect( sources, targets, connectivity, synapse_params );

  i->OStack.pop( 4 );
  i->EStack.pop();
}

/** @BeginDocumentation
   Name: MemoryInfo - Report current memory usage.
   Description:
   MemoryInfo reports the current utilization of the memory manager for all
   models, which are used at least once. The output is sorted ascending
   according according to the name of the model is written to stdout. The unit
   of the data is byte. Note that MemoryInfo only gives you information about
   the memory requirements of the static model data inside of NEST. It does not
   tell anything about the memory situation on your computer.
   Synopsis:
   MemoryInfo -> -
   Availability: NEST
   Author: Jochen Martin Eppler
*/
void
NestModule::MemoryInfoFunction::execute( SLIInterpreter* i ) const
{
  kernel().model_manager.memory_info();
  i->EStack.pop();
}

/** @BeginDocumentation
   Name: PrintNodes - Print nodes in the network.
   Synopsis:
   -  PrintNodes -> -
   Description:
   Print GID ranges and model names of the nodes in the network. Print the
   information directly to screen.
*/

void
NestModule::PrintNodesFunction::execute( SLIInterpreter* i ) const
{
  print_nodes_to_stream();
  std::cout << std::endl;
  i->EStack.pop();
}

/* BeginDocumentation
   Name: PrintNodesToStream - Redirect printing of nodes in the network.
   Synopsis:
   -  PrintNodesToStream -> -
   Description:
   Returns string output that can be used to print information about the nodes
   in the network.
   The string is the information directly printed by PrintNodes.
*/

void
NestModule::PrintNodesToStreamFunction::execute( SLIInterpreter* i ) const
{
  std::stringstream out;
  print_nodes_to_stream( out );

  i->OStack.push( out.str() );
  i->EStack.pop();
}

/** @BeginDocumentation
   Name: Rank - Return the MPI rank of the process.
   Synopsis: Rank -> int
   Description:
   Returns the rank of the MPI process (MPI_Comm_rank) executing the
   command. This function is mainly meant for logging and debugging
   purposes. It is highly discouraged to use this function to write
   rank-dependent code in a simulation script as this can break NEST
   in funny ways, of which dead-locks are the nicest.
   Availability: NEST 2.0
   Author: Jochen Martin Eppler
   FirstVersion: January 2006
   SeeAlso: NumProcesses, SyncProcesses, ProcessorName
*/
void
NestModule::RankFunction::execute( SLIInterpreter* i ) const
{
  i->OStack.push( kernel().mpi_manager.get_rank() );
  i->EStack.pop();
}

/** @BeginDocumentation
   Name: NumProcesses - Return the number of MPI processes.
   Synopsis: NumProcesses -> int
   Description:
   Returns the number of MPI processes (MPI_Comm_size). This
   function is mainly meant for logging and debugging purposes.
   Availability: NEST 2.0
   Author: Jochen Martin Eppler
   FirstVersion: January 2006
   SeeAlso: Rank, SyncProcesses, ProcessorName
*/
void
NestModule::NumProcessesFunction::execute( SLIInterpreter* i ) const
{
  i->OStack.push( kernel().mpi_manager.get_num_processes() );
  i->EStack.pop();
}

/** @BeginDocumentation
   Name: SetFakeNumProcesses - Set a fake number of MPI processes.
   Synopsis: n_procs SetFakeNumProcesses -> -
   Description:
   Sets the number of MPI processes to n_procs. Used for benchmarking purposes
   of memory consumption only.
   Please note:
   - Simulation of the network will not be possible after setting fake
     processes.
   - It is not possible to use this function when running a script on multiple
     actual MPI processes.
   - The setting of the fake number of processes has to happen before the kernel
     reset and before the setting of the local number of threads.
     After calling SetFakeNumProcesses, it is obligatory to call either
     ResetKernel or SetStatus on the Kernel for the setting of the fake
     number of processes to come into effect.

   A typical use case would be to test if a neuronal network fits on a machine
   of given size without using the actual resources.

   Example:
             %%% Set fake number of processes
             100 SetFakeNumProcesses
             ResetNetwork

             %%% Build network
             /iaf_psc_alpha 100 Create
             [1 100] Range /n Set

             << /source n /target n >> Connect

             %%% Measure memory consumption
             memory_thisjob ==

       Execute this script with
             mpirun -np 1 nest example.sli

   Availability: NEST 2.2
   Author: Susanne Kunkel
   FirstVersion: July 2011
   SeeAlso: NumProcesses
*/
void
NestModule::SetFakeNumProcesses_iFunction::execute( SLIInterpreter* i ) const
{
  i->assert_stack_load( 1 );
  long n_procs = getValue< long >( i->OStack.pick( 0 ) );

  enable_dryrun_mode( n_procs );

  i->OStack.pop( 1 );
  i->EStack.pop();
}

/** @BeginDocumentation
   Name: SyncProcesses - Synchronize all MPI processes.
   Synopsis: SyncProcesses -> -
   Availability: NEST 2.0
   Author: Alexander Hanuschkin
   FirstVersion: April 2009
   Description:
   This function allows to synchronize all MPI processes at any
   point in a simulation script. Internally, the function uses
   MPI_Barrier(). Note that during simulation the processes are
   automatically synchronized without the need for user interaction.
   SeeAlso: Rank, NumProcesses, ProcessorName
*/
void
NestModule::SyncProcessesFunction::execute( SLIInterpreter* i ) const
{
  kernel().mpi_manager.synchronize();
  i->EStack.pop();
}

/** @BeginDocumentation
   Name: TimeCommunication - returns average time taken for MPI_Allgather over n
   calls with m bytes
   Synopsis:
   n m TimeCommunication -> time
   Availability: NEST 2.0
   Author: Abigail Morrison
   FirstVersion: August 2009
   Description:
   The function allows a user to test how much time a call the Allgather costs
*/
void
NestModule::TimeCommunication_i_i_bFunction::execute( SLIInterpreter* i ) const
{
  i->assert_stack_load( 3 );
  long samples = getValue< long >( i->OStack.pick( 2 ) );
  long num_bytes = getValue< long >( i->OStack.pick( 1 ) );
  bool offgrid = getValue< bool >( i->OStack.pick( 0 ) );

  double time = 0.0;
  if ( offgrid )
  {
    time = kernel().mpi_manager.time_communicate_offgrid( num_bytes, samples );
  }
  else
  {
    time = kernel().mpi_manager.time_communicate( num_bytes, samples );
  }

  i->OStack.pop( 3 );
  i->OStack.push( time );
  i->EStack.pop();
}
/** @BeginDocumentation
   Name: TimeCommunicationv - returns average time taken for MPI_Allgatherv over
   n calls with m
   bytes
   Synopsis:
   n m TimeCommunication -> time
   Availability: NEST 2.0
   Author:
   FirstVersion: August 2012
   Description:
   The function allows a user to test how much time a call the Allgatherv costs
   Does not work for offgrid!!!
*/
void
NestModule::TimeCommunicationv_i_iFunction::execute( SLIInterpreter* i ) const
{
  i->assert_stack_load( 2 );
  long samples = getValue< long >( i->OStack.pick( 1 ) );
  long num_bytes = getValue< long >( i->OStack.pick( 0 ) );


  double time = 0.0;

  time = kernel().mpi_manager.time_communicatev( num_bytes, samples );

  i->OStack.pop( 2 );
  i->OStack.push( time );
  i->EStack.pop();
}

/** @BeginDocumentation
   Name: TimeCommunicationAlltoall - returns average time taken for MPI_Alltoall
   over n calls with m
   bytes
   Synopsis:
   n m TimeCommunicationAlltoall -> time
   Availability: 10kproject (>r11254)
   Author: Jakob Jordan
   FirstVersion: June 2014
   Description:
   The function allows a user to test how much time a call to MPI_Alltoall costs
   SeeAlso: TimeCommunication
 */
void
NestModule::TimeCommunicationAlltoall_i_iFunction::execute( SLIInterpreter* i ) const
{
  i->assert_stack_load( 2 );
  long samples = getValue< long >( i->OStack.pick( 1 ) );
  long num_bytes = getValue< long >( i->OStack.pick( 0 ) );


  double time = 0.0;

  time = kernel().mpi_manager.time_communicate_alltoall( num_bytes, samples );

  i->OStack.pop( 2 );
  i->OStack.push( time );
  i->EStack.pop();
}

/** @BeginDocumentation
   Name: TimeCommunicationAlltoallv - returns average time taken for
   MPI_Alltoallv over n calls with
   m bytes
   Synopsis:
   n m TimeCommunicationAlltoallv -> time
   Availability: 10kproject (>r11300)
   Author: Jakob Jordan
   FirstVersion: July 2014
   Description:
   The function allows a user to test how much time a call to MPI_Alltoallv
   costs
   SeeAlso: TimeCommunication
 */
void
NestModule::TimeCommunicationAlltoallv_i_iFunction::execute( SLIInterpreter* i ) const
{
  i->assert_stack_load( 2 );
  long samples = getValue< long >( i->OStack.pick( 1 ) );
  long num_bytes = getValue< long >( i->OStack.pick( 0 ) );


  double time = 0.0;

  time = kernel().mpi_manager.time_communicate_alltoallv( num_bytes, samples );

  i->OStack.pop( 2 );
  i->OStack.push( time );
  i->EStack.pop();
}

/** @BeginDocumentation
   Name: ProcessorName - Returns a unique specifier for the actual node.
   Synopsis: ProcessorName -> string
   Availability: NEST 2.0
   Author: Alexander Hanuschkin
   FirstVersion: April 2009
   Description:
   This function returns the name of the processor it was called
   on (MPI_Get_processor_name). See MPI documentation for more details. If NEST
   is not compiled with MPI support, this function returns the hostname of
   the machine as returned by the POSIX function gethostname().
   Examples:
   (I'm process ) =only Rank 1 add =only ( of ) =only NumProcesses =only ( on
   machine ) =only
   ProcessorName =
   SeeAlso: Rank, NumProcesses, SyncProcesses
*/
void
NestModule::ProcessorNameFunction::execute( SLIInterpreter* i ) const
{
  i->OStack.push( kernel().mpi_manager.get_processor_name() );
  i->EStack.pop();
}

#ifdef HAVE_MPI
/** @BeginDocumentation
   Name: abort - Abort all NEST processes gracefully.
   Paramteres:
   exitcode - The exitcode to quit with
   Description:
   This function can be run by the user to end all NEST processes as
   gracefully as possible. If NEST is compiled without MPI support,
   this will just call quit_i. If compiled with MPI support, it will
   call MPI_Abort, which will kill all processes of the application
   and thus prevents deadlocks. The exitcode is userabort in both
   cases (see statusdict/exitcodes).
   Availability: NEST 2.0
   Author: Jochen Martin Eppler
   FirstVersion: October 2012
   SeeAlso: quit, Rank, SyncProcesses, ProcessorName
*/
void
NestModule::MPIAbort_iFunction::execute( SLIInterpreter* i ) const
{
  i->assert_stack_load( 1 );
  long exitcode = getValue< long >( i->OStack.pick( 0 ) );
  kernel().mpi_manager.mpi_abort( exitcode );
  i->EStack.pop();
}
#endif

/** @BeginDocumentation
   Name: GetGlobalRNG - return global random number generator
   Synopsis:
   GetGlobalRNG -> rngtype
   Description:
   This function returns the global random number generator which
   can be used in situations where the same sequence of random
   numbers is needed in all MPI processes. The user must EXERT
   EXTREME CARE to ensure that all MPI processes use exactly
   the same random numbers while executing a script. NEST performs
   only a simple test upon each call to Simulate to check if the
   global RNGs on all MPI processes are still in sync.

   References:
   [1] Morrison A, Mehring C, Geisel T, Aertsen A, and Diesmann M (2005)
       Advancing the boundaries of high connectivity network simulation
       with distributed computing. Neural Computation 17(8):1776-1801
       The article is available at www.nest-simulator.org

   Author: Tobias Potjans, Moritz Helias, Diesmann
*/

void
NestModule::GetGlobalRngFunction::execute( SLIInterpreter* i ) const
{
  librandom::RngPtr rng = get_global_rng();

  Token rt( new librandom::RngDatum( rng ) );
  i->OStack.push_move( rt );

  i->EStack.pop();
}

void
NestModule::Cvdict_CFunction::execute( SLIInterpreter* i ) const
{
  i->assert_stack_load( 1 );

  ConnectionDatum conn = getValue< ConnectionDatum >( i->OStack.pick( 0 ) );
  DictionaryDatum dict = conn.get_dict();

  i->OStack.pop();
  i->OStack.push( dict );
  i->EStack.pop();
}

void
NestModule::Cvgidcollection_i_iFunction::execute( SLIInterpreter* i ) const
{
  i->assert_stack_load( 2 );

  const long first = getValue< long >( i->OStack.pick( 1 ) );
  const long last = getValue< long >( i->OStack.pick( 0 ) );

  GIDCollectionDatum gidcoll = new GIDCollectionPrimitive( first, last );

  i->OStack.pop( 2 );
  i->OStack.push( gidcoll );
  i->EStack.pop();
}

void
NestModule::Cvgidcollection_iaFunction::execute( SLIInterpreter* i ) const
{
  i->assert_stack_load( 1 );

  TokenArray gids = getValue< TokenArray >( i->OStack.pick( 0 ) );

  GIDCollectionDatum gidcoll( GIDCollection::create( gids ) );

  i->OStack.pop();
  i->OStack.push( gidcoll );
  i->EStack.pop();
}

void
NestModule::Cvgidcollection_ivFunction::execute( SLIInterpreter* i ) const
{
  i->assert_stack_load( 1 );

  IntVectorDatum gids = getValue< IntVectorDatum >( i->OStack.pick( 0 ) );
  GIDCollectionDatum gidcoll( GIDCollection::create( gids ) );

  i->OStack.pop();
  i->OStack.push( gidcoll );
  i->EStack.pop();
}

void
NestModule::Cva_gFunction::execute( SLIInterpreter* i ) const
{
  i->assert_stack_load( 1 );
  GIDCollectionDatum gidcoll = getValue< GIDCollectionDatum >( i->OStack.pick( 0 ) );
  ArrayDatum gids = gidcoll->to_array();

  i->OStack.pop();
  i->OStack.push( gids );
  i->EStack.pop();
}

<<<<<<< HEAD
=======
void
NestModule::Size_gFunction::execute( SLIInterpreter* i ) const
{
  i->assert_stack_load( 1 );
  GIDCollectionDatum gidcoll = getValue< GIDCollectionDatum >( i->OStack.pick( 0 ) );

  i->OStack.pop();
  i->OStack.push( gidcoll->size() );
  i->EStack.pop();
}

void
NestModule::ValidQ_gFunction::execute( SLIInterpreter* i ) const
{
  i->assert_stack_load( 1 );
  GIDCollectionDatum gidcoll = getValue< GIDCollectionDatum >( i->OStack.pick( 0 ) );

  i->OStack.pop();
  i->OStack.push( gidcoll->valid() );
  i->EStack.pop();
}

void
NestModule::Join_g_gFunction::execute( SLIInterpreter* i ) const
{
  i->assert_stack_load( 2 );
  GIDCollectionDatum left = getValue< GIDCollectionDatum >( i->OStack.pick( 1 ) );
  GIDCollectionDatum right = getValue< GIDCollectionDatum >( i->OStack.pick( 0 ) );

  GIDCollectionDatum combined = left + right;

  i->OStack.pop( 2 );
  i->OStack.push( combined );
  i->EStack.pop();
}

void
NestModule::MemberQ_g_iFunction::execute( SLIInterpreter* i ) const
{
  i->assert_stack_load( 2 );
  GIDCollectionDatum gidcoll = getValue< GIDCollectionDatum >( i->OStack.pick( 1 ) );
  const long gid = getValue< long >( i->OStack.pick( 0 ) );

  const bool res = gidcoll->contains( gid );
  i->OStack.pop( 2 );
  i->OStack.push( res );
  i->EStack.pop();
}

void
NestModule::BeginIterator_gFunction::execute( SLIInterpreter* i ) const
{
  i->assert_stack_load( 1 );
  GIDCollectionDatum gidcoll = getValue< GIDCollectionDatum >( i->OStack.pick( 0 ) );

  GIDCollectionIteratorDatum it = new gc_const_iterator( gidcoll->begin( gidcoll ) );

  i->OStack.pop();
  i->OStack.push( it );
  i->EStack.pop();
}

void
NestModule::EndIterator_gFunction::execute( SLIInterpreter* i ) const
{
  i->assert_stack_load( 1 );
  GIDCollectionDatum gidcoll = getValue< GIDCollectionDatum >( i->OStack.pick( 0 ) );

  GIDCollectionIteratorDatum it = new gc_const_iterator( gidcoll->end( gidcoll ) );

  i->OStack.pop();
  i->OStack.push( it );
  i->EStack.pop();
}

void
NestModule::GetGID_qFunction::execute( SLIInterpreter* i ) const
{
  i->assert_stack_load( 1 );
  GIDCollectionIteratorDatum it = getValue< GIDCollectionIteratorDatum >( i->OStack.pick( 0 ) );

  index gid = ( **it ).gid;

  i->OStack.pop();
  i->OStack.push( gid );
  i->EStack.pop();
}

void
NestModule::GetGIDModelID_qFunction::execute( SLIInterpreter* i ) const
{
  i->assert_stack_load( 1 );
  GIDCollectionIteratorDatum it = getValue< GIDCollectionIteratorDatum >( i->OStack.pick( 0 ) );

  ArrayDatum gm_pair;
  const GIDTriple& gp = **it;
  gm_pair.push_back( gp.gid );
  gm_pair.push_back( gp.model_id );

  i->OStack.pop();
  i->OStack.push( gm_pair );
  i->EStack.pop();
}

void
NestModule::Next_qFunction::execute( SLIInterpreter* i ) const
{
  i->assert_stack_load( 1 );
  GIDCollectionIteratorDatum it = getValue< GIDCollectionIteratorDatum >( i->OStack.pick( 0 ) );

  ++( *it );

  // leave iterator on stack
  i->EStack.pop();
}

void
NestModule::Eq_q_qFunction::execute( SLIInterpreter* i ) const
{
  i->assert_stack_load( 2 );
  GIDCollectionIteratorDatum it_l = getValue< GIDCollectionIteratorDatum >( i->OStack.pick( 1 ) );
  GIDCollectionIteratorDatum it_r = getValue< GIDCollectionIteratorDatum >( i->OStack.pick( 0 ) );

  const bool res = not it_l->operator!=( *it_r );

  // leave iterator on stack
  i->OStack.pop( 2 );
  i->OStack.push( res );
  i->EStack.pop();
}

void
NestModule::Lt_q_qFunction::execute( SLIInterpreter* i ) const
{
  i->assert_stack_load( 2 );
  GIDCollectionIteratorDatum it_l = getValue< GIDCollectionIteratorDatum >( i->OStack.pick( 1 ) );
  GIDCollectionIteratorDatum it_r = getValue< GIDCollectionIteratorDatum >( i->OStack.pick( 0 ) );

  const bool res = it_l->operator<( *it_r );

  // leave iterator on stack
  i->OStack.pop( 2 );
  i->OStack.push( res );
  i->EStack.pop();
}

void
NestModule::Get_g_iFunction::execute( SLIInterpreter* i ) const
{
  i->assert_stack_load( 2 );
  GIDCollectionDatum gidcoll = getValue< GIDCollectionDatum >( i->OStack.pick( 1 ) );
  long idx = getValue< long >( i->OStack.pick( 0 ) );

  const size_t g_size = gidcoll->size();
  if ( idx < 0 )
  {
    idx = g_size + idx;
  }
  if ( not( 0 <= idx and idx < static_cast< long >( g_size ) ) )
  {
    throw RangeCheck();
  }

  const index gid = ( *gidcoll )[ idx ];

  i->OStack.pop( 2 );
  i->OStack.push( gid );
  i->EStack.pop();
}

void
NestModule::Take_g_aFunction::execute( SLIInterpreter* i ) const
{
  i->assert_stack_load( 2 );
  GIDCollectionDatum gidcoll = getValue< GIDCollectionDatum >( i->OStack.pick( 1 ) );
  TokenArray slice = getValue< TokenArray >( i->OStack.pick( 0 ) );

  if ( slice.size() != 3 )
  {
    throw DimensionMismatch( 3, slice.size() );
  }

  const size_t g_size = gidcoll->size();
  long start = slice[ 0 ];
  long stop = slice[ 1 ];
  long step = slice[ 2 ];

  if ( step < 1 )
  {
    throw BadParameter( "Slicing step must be strictly positive." );
  }

  if ( start >= 0 )
  {
    start -= 1; // adjust from 1-based to 0-based indexing
  }
  else
  {
    start += g_size; // automatically correct for 0-based indexing
  }

  if ( stop >= 0 )
  {
    // no adjustment necessary: adjustment from 1- to 0- based indexing
    // and adjustment from last- to stop-based logic cancel
  }
  else
  {
    stop += g_size + 1; // adjust from 0- to 1- based indexin
  }

  GIDCollectionDatum sliced_gc = gidcoll->slice( start, stop, step );

  i->OStack.pop( 2 );
  i->OStack.push( sliced_gc );
  i->EStack.pop();
}


#ifdef HAVE_MUSIC
/** @BeginDocumentation
   Name: SetAcceptableLatency - set the acceptable latency of a MUSIC input port

   Synopsis:
   (spikes_in) 0.5 SetAcceptableLatency -> -

   Parameters:
   port_name - the name of the MUSIC input port
   latency   - the acceptable latency (ms) to set for the port

   Author: Jochen Martin Eppler
   FirstVersion: April 2009
   Availability: Only when compiled with MUSIC
   SeeAlso: music_event_in_proxy
*/
>>>>>>> 7c9ab01b
void
NestModule::Size_gFunction::execute( SLIInterpreter* i ) const
{
  i->assert_stack_load( 1 );
  GIDCollectionDatum gidcoll = getValue< GIDCollectionDatum >( i->OStack.pick( 0 ) );

  i->OStack.pop();
  i->OStack.push( gidcoll->size() );
  i->EStack.pop();
}

void
NestModule::ValidQ_gFunction::execute( SLIInterpreter* i ) const
{
  i->assert_stack_load( 1 );
  GIDCollectionDatum gidcoll = getValue< GIDCollectionDatum >( i->OStack.pick( 0 ) );

  i->OStack.pop();
  i->OStack.push( gidcoll->valid() );
  i->EStack.pop();
}

void
NestModule::Join_g_gFunction::execute( SLIInterpreter* i ) const
{
  i->assert_stack_load( 2 );
  GIDCollectionDatum left = getValue< GIDCollectionDatum >( i->OStack.pick( 1 ) );
  GIDCollectionDatum right = getValue< GIDCollectionDatum >( i->OStack.pick( 0 ) );

  GIDCollectionDatum combined = left + right;

  i->OStack.pop( 2 );
  i->OStack.push( combined );
  i->EStack.pop();
}

void
NestModule::MemberQ_g_iFunction::execute( SLIInterpreter* i ) const
{
  i->assert_stack_load( 2 );
  GIDCollectionDatum gidcoll = getValue< GIDCollectionDatum >( i->OStack.pick( 1 ) );
  const long gid = getValue< long >( i->OStack.pick( 0 ) );

  const bool res = gidcoll->contains( gid );
  i->OStack.pop( 2 );
  i->OStack.push( res );
  i->EStack.pop();
}

void
NestModule::BeginIterator_gFunction::execute( SLIInterpreter* i ) const
{
  i->assert_stack_load( 1 );
  GIDCollectionDatum gidcoll = getValue< GIDCollectionDatum >( i->OStack.pick( 0 ) );

  GIDCollectionIteratorDatum it = new gc_const_iterator( gidcoll->begin( gidcoll ) );

  i->OStack.pop();
  i->OStack.push( it );
  i->EStack.pop();
}

void
NestModule::EndIterator_gFunction::execute( SLIInterpreter* i ) const
{
  i->assert_stack_load( 1 );
  GIDCollectionDatum gidcoll = getValue< GIDCollectionDatum >( i->OStack.pick( 0 ) );

  GIDCollectionIteratorDatum it = new gc_const_iterator( gidcoll->end( gidcoll ) );

  i->OStack.pop();
  i->OStack.push( it );
  i->EStack.pop();
}

void
NestModule::GetGID_qFunction::execute( SLIInterpreter* i ) const
{
  i->assert_stack_load( 1 );
  GIDCollectionIteratorDatum it = getValue< GIDCollectionIteratorDatum >( i->OStack.pick( 0 ) );

  index gid = ( **it ).gid;

  i->OStack.pop();
  i->OStack.push( gid );
  i->EStack.pop();
}

void
NestModule::GetGIDModelID_qFunction::execute( SLIInterpreter* i ) const
{
  i->assert_stack_load( 1 );
  GIDCollectionIteratorDatum it = getValue< GIDCollectionIteratorDatum >( i->OStack.pick( 0 ) );

  ArrayDatum gm_pair;
  const GIDTriple& gp = **it;
  gm_pair.push_back( gp.gid );
  gm_pair.push_back( gp.model_id );

  i->OStack.pop();
  i->OStack.push( gm_pair );
  i->EStack.pop();
}

void
NestModule::Next_qFunction::execute( SLIInterpreter* i ) const
{
  i->assert_stack_load( 1 );
  GIDCollectionIteratorDatum it = getValue< GIDCollectionIteratorDatum >( i->OStack.pick( 0 ) );

  ++( *it );

  // leave iterator on stack
  i->EStack.pop();
}

void
NestModule::Eq_q_qFunction::execute( SLIInterpreter* i ) const
{
  i->assert_stack_load( 2 );
  GIDCollectionIteratorDatum it_l = getValue< GIDCollectionIteratorDatum >( i->OStack.pick( 1 ) );
  GIDCollectionIteratorDatum it_r = getValue< GIDCollectionIteratorDatum >( i->OStack.pick( 0 ) );

  const bool res = not it_l->operator!=( *it_r );

  // leave iterator on stack
  i->OStack.pop( 2 );
  i->OStack.push( res );
  i->EStack.pop();
}

void
NestModule::Lt_q_qFunction::execute( SLIInterpreter* i ) const
{
  i->assert_stack_load( 2 );
  GIDCollectionIteratorDatum it_l = getValue< GIDCollectionIteratorDatum >( i->OStack.pick( 1 ) );
  GIDCollectionIteratorDatum it_r = getValue< GIDCollectionIteratorDatum >( i->OStack.pick( 0 ) );

  const bool res = it_l->operator<( *it_r );

  // leave iterator on stack
  i->OStack.pop( 2 );
  i->OStack.push( res );
  i->EStack.pop();
}

void
NestModule::Get_g_iFunction::execute( SLIInterpreter* i ) const
{
  i->assert_stack_load( 2 );
  GIDCollectionDatum gidcoll = getValue< GIDCollectionDatum >( i->OStack.pick( 1 ) );
  long idx = getValue< long >( i->OStack.pick( 0 ) );

  const size_t g_size = gidcoll->size();
  if ( idx < 0 )
  {
    idx = g_size + idx;
  }
  if ( not( 0 <= idx and idx < static_cast< long >( g_size ) ) )
  {
    throw RangeCheck();
  }

  const index gid = ( *gidcoll )[ idx ];

  i->OStack.pop( 2 );
  i->OStack.push( gid );
  i->EStack.pop();
}

void
NestModule::Take_g_aFunction::execute( SLIInterpreter* i ) const
{
  i->assert_stack_load( 2 );
  GIDCollectionDatum gidcoll = getValue< GIDCollectionDatum >( i->OStack.pick( 1 ) );
  TokenArray slice = getValue< TokenArray >( i->OStack.pick( 0 ) );

  if ( slice.size() != 3 )
  {
    throw DimensionMismatch( 3, slice.size() );
  }

  const size_t g_size = gidcoll->size();
  long start = slice[ 0 ];
  long stop = slice[ 1 ];
  long step = slice[ 2 ];

  if ( step < 1 )
  {
    throw BadParameter( "Slicing step must be strictly positive." );
  }

  if ( start >= 0 )
  {
    start -= 1; // adjust from 1-based to 0-based indexing
  }
  else
  {
    start += g_size; // automatically correct for 0-based indexing
  }

  if ( stop >= 0 )
  {
    // no adjustment necessary: adjustment from 1- to 0- based indexing
    // and adjustment from last- to stop-based logic cancel
  }
  else
  {
    stop += g_size + 1; // adjust from 0- to 1- based indexin
  }

  GIDCollectionDatum sliced_gc = gidcoll->slice( start, stop, step );

  i->OStack.pop( 2 );
  i->OStack.push( sliced_gc );
  i->EStack.pop();
}


#ifdef HAVE_MUSIC
/** @BeginDocumentation
   Name: SetAcceptableLatency - set the acceptable latency of a MUSIC input port

   Synopsis:
   (spikes_in) 0.5 SetAcceptableLatency -> -

   Parameters:
   port_name - the name of the MUSIC input port
   latency   - the acceptable latency (ms) to set for the port

   Author: Jochen Martin Eppler
   FirstVersion: April 2009
   Availability: Only when compiled with MUSIC
   SeeAlso: music_event_in_proxy
*/
void
NestModule::SetAcceptableLatencyFunction::execute( SLIInterpreter* i ) const
{
  i->assert_stack_load( 2 );

  std::string port_name = getValue< std::string >( i->OStack.pick( 1 ) );
  double latency = getValue< double >( i->OStack.pick( 0 ) );

  kernel().music_manager.set_music_in_port_acceptable_latency( port_name, latency );

  i->OStack.pop( 2 );
  i->EStack.pop();
}

void
NestModule::SetMaxBufferedFunction::execute( SLIInterpreter* i ) const
{
  i->assert_stack_load( 2 );

  std::string port_name = getValue< std::string >( i->OStack.pick( 1 ) );
  int maxBuffered = getValue< long >( i->OStack.pick( 0 ) );

  kernel().music_manager.set_music_in_port_max_buffered( port_name, maxBuffered );

  i->OStack.pop( 2 );
  i->EStack.pop();
}
#endif

/** @BeginDocumentation
   Name: SetStructuralPlasticityStatus - Set up parameters for structural
   plasticity.

   Synopsis:
   Structural plasticity allows the user to treat the nodes as neurons with
   synaptic elements, allowing new synapses to be created and existing synapses
   to be deleted during the simulation according to a set of growth and
   homeostatic rules. This function allows the user to set up various
   parameters for structural plasticity.

   Parameters:
   structural_plasticity_dictionary - is a dictionary which states the settings
   for the structural plasticity functionality

   Author: Mikael Naveau, Sandra Diaz
   FirstVersion: December 2014
*/
void
NestModule::SetStructuralPlasticityStatus_DFunction::execute( SLIInterpreter* i ) const
{
  i->assert_stack_load( 1 );
  DictionaryDatum structural_plasticity_dictionary = getValue< DictionaryDatum >( i->OStack.pick( 0 ) );

  kernel().sp_manager.set_status( structural_plasticity_dictionary );

  i->OStack.pop( 1 );
  i->EStack.pop();
}

void
NestModule::GetStructuralPlasticityStatus_DFunction::execute( SLIInterpreter* i ) const
{
  i->assert_stack_load( 1 );

  DictionaryDatum current_status = getValue< DictionaryDatum >( i->OStack.pick( 0 ) );
  kernel().sp_manager.get_status( current_status );

  i->OStack.pop( 1 );
  i->OStack.push( current_status );
  i->EStack.pop();
}

/**
 * Enable Structural Plasticity within the simulation. This means, allowing
 * dynamic rewiring of the network based on mean electrical activity.
 * @param i
 */
void
NestModule::EnableStructuralPlasticity_Function::execute( SLIInterpreter* i ) const
{
  kernel().sp_manager.enable_structural_plasticity();

  i->EStack.pop();
}
/**
 * Disable Structural Plasticity in the network.
 * @param i
 */
void
NestModule::DisableStructuralPlasticity_Function::execute( SLIInterpreter* i ) const
{
  kernel().sp_manager.disable_structural_plasticity();

  i->EStack.pop();
}

/**
 * Set epsilon that is used for comparing spike times in STDP.
 * Spike times in STDP synapses are currently represented as double
 * values. The epsilon defines the maximum distance between spike
 * times that is still considered 0.
 *
 * Note: See issue #894
 */
void
NestModule::SetStdpEps_dFunction::execute( SLIInterpreter* i ) const
{
  i->assert_stack_load( 1 );
  const double stdp_eps = getValue< double >( i->OStack.top() );

  kernel().connection_manager.set_stdp_eps( stdp_eps );

  i->OStack.pop();
  i->EStack.pop();
}


/** @BeginDocumentation
  Name: CreateParameter
*/
void
NestModule::CreateParameter_DFunction::execute( SLIInterpreter* i ) const
{
  i->assert_stack_load( 1 );
  const DictionaryDatum param_dict = getValue< DictionaryDatum >( i->OStack.pick( 0 ) );

  ParameterDatum datum = nest::create_parameter( param_dict );

  i->OStack.pop( 1 );
  i->OStack.push( datum );
  i->EStack.pop();
}

void
NestModule::Mul_P_PFunction::execute( SLIInterpreter* i ) const
{
  i->assert_stack_load( 2 );

  ParameterDatum param1 = getValue< ParameterDatum >( i->OStack.pick( 1 ) );
  ParameterDatum param2 = getValue< ParameterDatum >( i->OStack.pick( 0 ) );

  ParameterDatum newparam = multiply_parameter( param1, param2 );

  i->OStack.pop( 2 );
  i->OStack.push( newparam );
  i->EStack.pop();
}

void
NestModule::Div_P_PFunction::execute( SLIInterpreter* i ) const
{
  i->assert_stack_load( 2 );

  ParameterDatum param1 = getValue< ParameterDatum >( i->OStack.pick( 1 ) );
  ParameterDatum param2 = getValue< ParameterDatum >( i->OStack.pick( 0 ) );

  ParameterDatum newparam = divide_parameter( param1, param2 );

  i->OStack.pop( 2 );
  i->OStack.push( newparam );
  i->EStack.pop();
}

void
NestModule::Add_P_PFunction::execute( SLIInterpreter* i ) const
{
  i->assert_stack_load( 2 );

  ParameterDatum param1 = getValue< ParameterDatum >( i->OStack.pick( 1 ) );
  ParameterDatum param2 = getValue< ParameterDatum >( i->OStack.pick( 0 ) );

  ParameterDatum newparam = add_parameter( param1, param2 );

  i->OStack.pop( 2 );
  i->OStack.push( newparam );
  i->EStack.pop();
}

void
NestModule::Exp_PFunction::execute( SLIInterpreter* i ) const
{
  i->assert_stack_load( 1 );

  ParameterDatum param = getValue< ParameterDatum >( i->OStack.pick( 0 ) );

  ParameterDatum newparam = exp_parameter( param );

  i->OStack.pop( 1 );
  i->OStack.push( newparam );
  i->EStack.pop();
}

void
NestModule::Sin_PFunction::execute( SLIInterpreter* i ) const
{
  i->assert_stack_load( 1 );

  ParameterDatum param = getValue< ParameterDatum >( i->OStack.pick( 0 ) );

  ParameterDatum newparam = sin_parameter( param );

  i->OStack.pop( 1 );
  i->OStack.push( newparam );
  i->EStack.pop();
}

void
NestModule::Cos_PFunction::execute( SLIInterpreter* i ) const
{
  i->assert_stack_load( 1 );

  ParameterDatum param = getValue< ParameterDatum >( i->OStack.pick( 0 ) );

  ParameterDatum newparam = cos_parameter( param );

  i->OStack.pop( 1 );
  i->OStack.push( newparam );
  i->EStack.pop();
}

void
NestModule::Pow_P_dFunction::execute( SLIInterpreter* i ) const
{
  i->assert_stack_load( 2 );

  ParameterDatum param = getValue< ParameterDatum >( i->OStack.pick( 1 ) );
  double exponent = getValue< double >( i->OStack.pick( 0 ) );

  ParameterDatum newparam = pow_parameter( param, exponent );

  i->OStack.pop( 2 );
  i->OStack.push( newparam );
  i->EStack.pop();
}

void
NestModule::Sub_P_PFunction::execute( SLIInterpreter* i ) const
{
  i->assert_stack_load( 2 );

  ParameterDatum param1 = getValue< ParameterDatum >( i->OStack.pick( 1 ) );
  ParameterDatum param2 = getValue< ParameterDatum >( i->OStack.pick( 0 ) );

  ParameterDatum newparam = subtract_parameter( param1, param2 );

  i->OStack.pop( 2 );
  i->OStack.push( newparam );
  i->EStack.pop();
}


void
NestModule::Compare_P_P_DFunction::execute( SLIInterpreter* i ) const
{
  i->assert_stack_load( 3 );

  ParameterDatum param1 = getValue< ParameterDatum >( i->OStack.pick( 2 ) );
  ParameterDatum param2 = getValue< ParameterDatum >( i->OStack.pick( 1 ) );
  DictionaryDatum param3 = getValue< DictionaryDatum >( i->OStack.pick( 0 ) );

  ParameterDatum newparam = compare_parameter( param1, param2, param3 );

  i->OStack.pop( 3 );
  i->OStack.push( newparam );
  i->EStack.pop();
}


void
NestModule::Conditional_P_P_PFunction::execute( SLIInterpreter* i ) const
{
  i->assert_stack_load( 3 );

  ParameterDatum param1 = getValue< ParameterDatum >( i->OStack.pick( 2 ) );
  ParameterDatum param2 = getValue< ParameterDatum >( i->OStack.pick( 1 ) );
  ParameterDatum param3 = getValue< ParameterDatum >( i->OStack.pick( 0 ) );

  ParameterDatum newparam = conditional_parameter( param1, param2, param3 );

  i->OStack.pop( 3 );
  i->OStack.push( newparam );
  i->EStack.pop();
}

void
NestModule::Min_P_dFunction::execute( SLIInterpreter* i ) const
{
  i->assert_stack_load( 2 );

  ParameterDatum param = getValue< ParameterDatum >( i->OStack.pick( 1 ) );
  double other_value = getValue< double >( i->OStack.pick( 0 ) );

  ParameterDatum newparam = min_parameter( param, other_value );

  i->OStack.pop( 2 );
  i->OStack.push( newparam );
  i->EStack.pop();
}

void
NestModule::Max_P_dFunction::execute( SLIInterpreter* i ) const
{
  i->assert_stack_load( 2 );

  ParameterDatum param = getValue< ParameterDatum >( i->OStack.pick( 1 ) );
  double other_value = getValue< double >( i->OStack.pick( 0 ) );

  ParameterDatum newparam = max_parameter( param, other_value );

  i->OStack.pop( 2 );
  i->OStack.push( newparam );
  i->EStack.pop();
}

void
NestModule::Redraw_P_d_dFunction::execute( SLIInterpreter* i ) const
{
  i->assert_stack_load( 3 );

  ParameterDatum param = getValue< ParameterDatum >( i->OStack.pick( 2 ) );
  double min = getValue< double >( i->OStack.pick( 1 ) );
  double max = getValue< double >( i->OStack.pick( 0 ) );

  ParameterDatum newparam = redraw_parameter( param, min, max );

  i->OStack.pop( 3 );
  i->OStack.push( newparam );
  i->EStack.pop();
}

void
NestModule::Dimension2d_P_PFunction::execute( SLIInterpreter* i ) const
{
  i->assert_stack_load( 2 );

  ParameterDatum param1 = getValue< ParameterDatum >( i->OStack.pick( 1 ) );
  ParameterDatum param2 = getValue< ParameterDatum >( i->OStack.pick( 0 ) );

  ParameterDatum newparam = dimension_parameter( param1, param2 );

  i->OStack.pop( 2 );
  i->OStack.push( newparam );
  i->EStack.pop();
}

void
NestModule::Dimension3d_P_P_PFunction::execute( SLIInterpreter* i ) const
{
  i->assert_stack_load( 3 );

  ParameterDatum param1 = getValue< ParameterDatum >( i->OStack.pick( 2 ) );
  ParameterDatum param2 = getValue< ParameterDatum >( i->OStack.pick( 1 ) );
  ParameterDatum param3 = getValue< ParameterDatum >( i->OStack.pick( 0 ) );

  ParameterDatum newparam = dimension_parameter( param1, param2, param3 );

  i->OStack.pop( 3 );
  i->OStack.push( newparam );
  i->EStack.pop();
}

/** @BeginDocumentation
  Name: GetValue
*/
void
NestModule::GetValue_PFunction::execute( SLIInterpreter* i ) const
{
  i->assert_stack_load( 1 );

  ParameterDatum param = getValue< ParameterDatum >( i->OStack.pick( 0 ) );

  double value = get_value( param );

  i->OStack.pop( 1 );
  i->OStack.push( value );
  i->EStack.pop();
}

void
NestModule::init( SLIInterpreter* i )
{
  ConnectionType.settypename( "connectiontype" );
  ConnectionType.setdefaultaction( SLIInterpreter::datatypefunction );

  GIDCollectionType.settypename( "gidcollectiontype" );
  GIDCollectionType.setdefaultaction( SLIInterpreter::datatypefunction );

  GIDCollectionIteratorType.settypename( "gidcollectioniteratortype" );
  GIDCollectionIteratorType.setdefaultaction( SLIInterpreter::datatypefunction );
<<<<<<< HEAD

  ParameterType.settypename( "parametertype" );
  ParameterType.setdefaultaction( SLIInterpreter::datatypefunction );

=======

  ParameterType.settypename( "parametertype" );
  ParameterType.setdefaultaction( SLIInterpreter::datatypefunction );

>>>>>>> 7c9ab01b
  // register interface functions with interpreter
  i->createcommand( "RestoreNodes_a", &restorenodes_afunction );

  i->createcommand( "SetStatus_id", &setstatus_idfunction );
  i->createcommand( "SetStatus_CD", &setstatus_CDfunction );
  i->createcommand( "SetStatus_aa", &setstatus_aafunction );
  i->createcommand( "SetKernelStatus", &setkernelstatus_Dfunction );

  i->createcommand( "GetStatus_g", &getstatus_gfunction );
  i->createcommand( "GetStatus_i", &getstatus_ifunction );
  i->createcommand( "GetStatus_C", &getstatus_Cfunction );
  i->createcommand( "GetStatus_a", &getstatus_afunction );
  i->createcommand( "GetMetadata_g", &getmetadata_gfunction );
  i->createcommand( "GetKernelStatus", &getkernelstatus_function );

  i->createcommand( "GetConnections_D", &getconnections_Dfunction );
  i->createcommand( "cva_C", &cva_cfunction );

  i->createcommand( "Simulate_d", &simulatefunction );
  i->createcommand( "Run_d", &runfunction );
  i->createcommand( "Prepare", &preparefunction );
  i->createcommand( "Cleanup", &cleanupfunction );

  i->createcommand( "CopyModel_l_l_D", &copymodel_l_l_Dfunction );
  i->createcommand( "SetDefaults_l_D", &setdefaults_l_Dfunction );
  i->createcommand( "GetDefaults_l", &getdefaults_lfunction );

  i->createcommand( "Create_l_i", &create_l_ifunction );

<<<<<<< HEAD
=======
  i->createcommand( "GetNodes_D_b", &getnodes_D_bfunction );

>>>>>>> 7c9ab01b
  i->createcommand( "mul_P_P", &mul_P_Pfunction );
  i->createcommand( "div_P_P", &div_P_Pfunction );
  i->createcommand( "add_P_P", &add_P_Pfunction );
  i->createcommand( "sub_P_P", &sub_P_Pfunction );

  i->createcommand( "compare_P_P_D", &compare_P_P_Dfunction );
  i->createcommand( "conditional_P_P_P", &conditional_P_P_Pfunction );

  i->createcommand( "min_P_d", &min_P_dfunction );
  i->createcommand( "max_P_d", &max_P_dfunction );
  i->createcommand( "redraw_P_d_d", &redraw_P_d_dfunction );

  i->createcommand( "exp_P", &exp_Pfunction );
  i->createcommand( "sin_P", &sin_Pfunction );
  i->createcommand( "cos_P", &cos_Pfunction );
  i->createcommand( "pow_P_d", &pow_P_dfunction );

  i->createcommand( "dimension2d_P_P", &dimension2d_P_Pfunction );
  i->createcommand( "dimension3d_P_P_P", &dimension3d_P_P_Pfunction );

  i->createcommand( "CreateParameter_D", &createparameter_Dfunction );

  i->createcommand( "GetValue_P", &getvalue_Pfunction );

  i->createcommand( "Connect_g_g_D_D", &connect_g_g_D_Dfunction );

  i->createcommand( "ResetNetwork", &resetnetworkfunction );
  i->createcommand( "ResetKernel", &resetkernelfunction );

  i->createcommand( "MemoryInfo", &memoryinfofunction );

  i->createcommand( "PrintNodes", &printnodesfunction );
  i->createcommand( "PrintNodesToStream", &printnodestostreamfunction );

  i->createcommand( "Rank", &rankfunction );
  i->createcommand( "NumProcesses", &numprocessesfunction );
  i->createcommand( "SetFakeNumProcesses", &setfakenumprocesses_ifunction );
  i->createcommand( "SyncProcesses", &syncprocessesfunction );
  i->createcommand( "TimeCommunication_i_i_b", &timecommunication_i_i_bfunction );
  i->createcommand( "TimeCommunicationv_i_i", &timecommunicationv_i_ifunction );
  i->createcommand( "TimeCommunicationAlltoall_i_i", &timecommunicationalltoall_i_ifunction );
  i->createcommand( "TimeCommunicationAlltoallv_i_i", &timecommunicationalltoallv_i_ifunction );
  i->createcommand( "ProcessorName", &processornamefunction );
#ifdef HAVE_MPI
  i->createcommand( "MPI_Abort", &mpiabort_ifunction );
#endif

  i->createcommand( "GetGlobalRNG", &getglobalrngfunction );

  i->createcommand( "cvdict_C", &cvdict_Cfunction );

  i->createcommand( "cvgidcollection_i_i", &cvgidcollection_i_ifunction );
  i->createcommand( "cvgidcollection_ia", &cvgidcollection_iafunction );
  i->createcommand( "cvgidcollection_iv", &cvgidcollection_ivfunction );
  i->createcommand( "cva_g", &cva_gfunction );
  i->createcommand( "size_g", &size_gfunction );
  i->createcommand( "ValidQ_g", &validq_gfunction );
  i->createcommand( "join_g_g", &join_g_gfunction );
  i->createcommand( "MemberQ_g_i", &memberq_g_ifunction );
  i->createcommand( ":beginiterator_g", &beginiterator_gfunction );
  i->createcommand( ":enditerator_g", &enditerator_gfunction );
  i->createcommand( ":getgid_q", &getgid_qfunction );
  i->createcommand( ":getgidmodelid_q", &getgidmodelid_qfunction );
  i->createcommand( ":next_q", &next_qfunction );
  i->createcommand( ":eq_q_q", &eq_q_qfunction );
  i->createcommand( ":lt_q_q", &lt_q_qfunction );
  i->createcommand( "get_g_i", &get_g_ifunction );
  i->createcommand( "Take_g_a", &take_g_afunction );

#ifdef HAVE_MUSIC
  i->createcommand( "SetAcceptableLatency", &setacceptablelatency_l_dfunction );
  i->createcommand( "SetMaxBuffered", &setmaxbuffered_l_ifunction );
#endif
  i->createcommand( "EnableStructuralPlasticity", &enablestructuralplasticity_function );
  i->createcommand( "DisableStructuralPlasticity", &disablestructuralplasticity_function );
  i->createcommand( "SetStructuralPlasticityStatus", &setstructuralplasticitystatus_Dfunction );
  i->createcommand( "GetStructuralPlasticityStatus", &getstructuralplasticitystatus_function );
  i->createcommand( "Disconnect_g_g_D_D", &disconnect_g_g_D_Dfunction );

  i->createcommand( "SetStdpEps", &setstdpeps_dfunction );

  // Add connection rules
  kernel().connection_manager.register_conn_builder< OneToOneBuilder >( "one_to_one" );
  kernel().connection_manager.register_conn_builder< AllToAllBuilder >( "all_to_all" );
  kernel().connection_manager.register_conn_builder< FixedInDegreeBuilder >( "fixed_indegree" );
  kernel().connection_manager.register_conn_builder< FixedOutDegreeBuilder >( "fixed_outdegree" );
  kernel().connection_manager.register_conn_builder< BernoulliBuilder >( "pairwise_bernoulli" );
  kernel().connection_manager.register_conn_builder< SymmetricBernoulliBuilder >( "symmetric_pairwise_bernoulli" );
  kernel().connection_manager.register_conn_builder< FixedTotalNumberBuilder >( "fixed_total_number" );

  // Add MSP growth curves
  kernel().sp_manager.register_growth_curve< GrowthCurveSigmoid >( "sigmoid" );
  kernel().sp_manager.register_growth_curve< GrowthCurveGaussian >( "gaussian" );
  kernel().sp_manager.register_growth_curve< GrowthCurveLinear >( "linear" );

  Token statusd = i->baselookup( Name( "statusdict" ) );
  DictionaryDatum dd = getValue< DictionaryDatum >( statusd );
  dd->insert( Name( "kernelname" ), new StringDatum( "NEST" ) );
  dd->insert( Name( "is_mpi" ), new BoolDatum( kernel().mpi_manager.is_mpi_used() ) );

  register_parameter< ConstantParameter >( "constant" );
  register_parameter< UniformParameter >( "uniform" );
  register_parameter< NormalParameter >( "normal" );
  register_parameter< LognormalParameter >( "lognormal" );
  register_parameter< ExponentialParameter >( "exponential" );
  register_parameter< NodePosParameter >( "position" );
  register_parameter< SpatialDistanceParameter >( "distance" );
}

} // namespace nest<|MERGE_RESOLUTION|>--- conflicted
+++ resolved
@@ -696,8 +696,6 @@
 }
 
 void
-<<<<<<< HEAD
-=======
 NestModule::GetNodes_D_b::execute( SLIInterpreter* i ) const
 {
   // check for stack load
@@ -715,7 +713,6 @@
 }
 
 void
->>>>>>> 7c9ab01b
 NestModule::RestoreNodes_aFunction::execute( SLIInterpreter* i ) const
 {
   i->assert_stack_load( 1 );
@@ -1277,244 +1274,6 @@
   i->EStack.pop();
 }
 
-<<<<<<< HEAD
-=======
-void
-NestModule::Size_gFunction::execute( SLIInterpreter* i ) const
-{
-  i->assert_stack_load( 1 );
-  GIDCollectionDatum gidcoll = getValue< GIDCollectionDatum >( i->OStack.pick( 0 ) );
-
-  i->OStack.pop();
-  i->OStack.push( gidcoll->size() );
-  i->EStack.pop();
-}
-
-void
-NestModule::ValidQ_gFunction::execute( SLIInterpreter* i ) const
-{
-  i->assert_stack_load( 1 );
-  GIDCollectionDatum gidcoll = getValue< GIDCollectionDatum >( i->OStack.pick( 0 ) );
-
-  i->OStack.pop();
-  i->OStack.push( gidcoll->valid() );
-  i->EStack.pop();
-}
-
-void
-NestModule::Join_g_gFunction::execute( SLIInterpreter* i ) const
-{
-  i->assert_stack_load( 2 );
-  GIDCollectionDatum left = getValue< GIDCollectionDatum >( i->OStack.pick( 1 ) );
-  GIDCollectionDatum right = getValue< GIDCollectionDatum >( i->OStack.pick( 0 ) );
-
-  GIDCollectionDatum combined = left + right;
-
-  i->OStack.pop( 2 );
-  i->OStack.push( combined );
-  i->EStack.pop();
-}
-
-void
-NestModule::MemberQ_g_iFunction::execute( SLIInterpreter* i ) const
-{
-  i->assert_stack_load( 2 );
-  GIDCollectionDatum gidcoll = getValue< GIDCollectionDatum >( i->OStack.pick( 1 ) );
-  const long gid = getValue< long >( i->OStack.pick( 0 ) );
-
-  const bool res = gidcoll->contains( gid );
-  i->OStack.pop( 2 );
-  i->OStack.push( res );
-  i->EStack.pop();
-}
-
-void
-NestModule::BeginIterator_gFunction::execute( SLIInterpreter* i ) const
-{
-  i->assert_stack_load( 1 );
-  GIDCollectionDatum gidcoll = getValue< GIDCollectionDatum >( i->OStack.pick( 0 ) );
-
-  GIDCollectionIteratorDatum it = new gc_const_iterator( gidcoll->begin( gidcoll ) );
-
-  i->OStack.pop();
-  i->OStack.push( it );
-  i->EStack.pop();
-}
-
-void
-NestModule::EndIterator_gFunction::execute( SLIInterpreter* i ) const
-{
-  i->assert_stack_load( 1 );
-  GIDCollectionDatum gidcoll = getValue< GIDCollectionDatum >( i->OStack.pick( 0 ) );
-
-  GIDCollectionIteratorDatum it = new gc_const_iterator( gidcoll->end( gidcoll ) );
-
-  i->OStack.pop();
-  i->OStack.push( it );
-  i->EStack.pop();
-}
-
-void
-NestModule::GetGID_qFunction::execute( SLIInterpreter* i ) const
-{
-  i->assert_stack_load( 1 );
-  GIDCollectionIteratorDatum it = getValue< GIDCollectionIteratorDatum >( i->OStack.pick( 0 ) );
-
-  index gid = ( **it ).gid;
-
-  i->OStack.pop();
-  i->OStack.push( gid );
-  i->EStack.pop();
-}
-
-void
-NestModule::GetGIDModelID_qFunction::execute( SLIInterpreter* i ) const
-{
-  i->assert_stack_load( 1 );
-  GIDCollectionIteratorDatum it = getValue< GIDCollectionIteratorDatum >( i->OStack.pick( 0 ) );
-
-  ArrayDatum gm_pair;
-  const GIDTriple& gp = **it;
-  gm_pair.push_back( gp.gid );
-  gm_pair.push_back( gp.model_id );
-
-  i->OStack.pop();
-  i->OStack.push( gm_pair );
-  i->EStack.pop();
-}
-
-void
-NestModule::Next_qFunction::execute( SLIInterpreter* i ) const
-{
-  i->assert_stack_load( 1 );
-  GIDCollectionIteratorDatum it = getValue< GIDCollectionIteratorDatum >( i->OStack.pick( 0 ) );
-
-  ++( *it );
-
-  // leave iterator on stack
-  i->EStack.pop();
-}
-
-void
-NestModule::Eq_q_qFunction::execute( SLIInterpreter* i ) const
-{
-  i->assert_stack_load( 2 );
-  GIDCollectionIteratorDatum it_l = getValue< GIDCollectionIteratorDatum >( i->OStack.pick( 1 ) );
-  GIDCollectionIteratorDatum it_r = getValue< GIDCollectionIteratorDatum >( i->OStack.pick( 0 ) );
-
-  const bool res = not it_l->operator!=( *it_r );
-
-  // leave iterator on stack
-  i->OStack.pop( 2 );
-  i->OStack.push( res );
-  i->EStack.pop();
-}
-
-void
-NestModule::Lt_q_qFunction::execute( SLIInterpreter* i ) const
-{
-  i->assert_stack_load( 2 );
-  GIDCollectionIteratorDatum it_l = getValue< GIDCollectionIteratorDatum >( i->OStack.pick( 1 ) );
-  GIDCollectionIteratorDatum it_r = getValue< GIDCollectionIteratorDatum >( i->OStack.pick( 0 ) );
-
-  const bool res = it_l->operator<( *it_r );
-
-  // leave iterator on stack
-  i->OStack.pop( 2 );
-  i->OStack.push( res );
-  i->EStack.pop();
-}
-
-void
-NestModule::Get_g_iFunction::execute( SLIInterpreter* i ) const
-{
-  i->assert_stack_load( 2 );
-  GIDCollectionDatum gidcoll = getValue< GIDCollectionDatum >( i->OStack.pick( 1 ) );
-  long idx = getValue< long >( i->OStack.pick( 0 ) );
-
-  const size_t g_size = gidcoll->size();
-  if ( idx < 0 )
-  {
-    idx = g_size + idx;
-  }
-  if ( not( 0 <= idx and idx < static_cast< long >( g_size ) ) )
-  {
-    throw RangeCheck();
-  }
-
-  const index gid = ( *gidcoll )[ idx ];
-
-  i->OStack.pop( 2 );
-  i->OStack.push( gid );
-  i->EStack.pop();
-}
-
-void
-NestModule::Take_g_aFunction::execute( SLIInterpreter* i ) const
-{
-  i->assert_stack_load( 2 );
-  GIDCollectionDatum gidcoll = getValue< GIDCollectionDatum >( i->OStack.pick( 1 ) );
-  TokenArray slice = getValue< TokenArray >( i->OStack.pick( 0 ) );
-
-  if ( slice.size() != 3 )
-  {
-    throw DimensionMismatch( 3, slice.size() );
-  }
-
-  const size_t g_size = gidcoll->size();
-  long start = slice[ 0 ];
-  long stop = slice[ 1 ];
-  long step = slice[ 2 ];
-
-  if ( step < 1 )
-  {
-    throw BadParameter( "Slicing step must be strictly positive." );
-  }
-
-  if ( start >= 0 )
-  {
-    start -= 1; // adjust from 1-based to 0-based indexing
-  }
-  else
-  {
-    start += g_size; // automatically correct for 0-based indexing
-  }
-
-  if ( stop >= 0 )
-  {
-    // no adjustment necessary: adjustment from 1- to 0- based indexing
-    // and adjustment from last- to stop-based logic cancel
-  }
-  else
-  {
-    stop += g_size + 1; // adjust from 0- to 1- based indexin
-  }
-
-  GIDCollectionDatum sliced_gc = gidcoll->slice( start, stop, step );
-
-  i->OStack.pop( 2 );
-  i->OStack.push( sliced_gc );
-  i->EStack.pop();
-}
-
-
-#ifdef HAVE_MUSIC
-/** @BeginDocumentation
-   Name: SetAcceptableLatency - set the acceptable latency of a MUSIC input port
-
-   Synopsis:
-   (spikes_in) 0.5 SetAcceptableLatency -> -
-
-   Parameters:
-   port_name - the name of the MUSIC input port
-   latency   - the acceptable latency (ms) to set for the port
-
-   Author: Jochen Martin Eppler
-   FirstVersion: April 2009
-   Availability: Only when compiled with MUSIC
-   SeeAlso: music_event_in_proxy
-*/
->>>>>>> 7c9ab01b
 void
 NestModule::Size_gFunction::execute( SLIInterpreter* i ) const
 {
@@ -2139,17 +1898,10 @@
 
   GIDCollectionIteratorType.settypename( "gidcollectioniteratortype" );
   GIDCollectionIteratorType.setdefaultaction( SLIInterpreter::datatypefunction );
-<<<<<<< HEAD
 
   ParameterType.settypename( "parametertype" );
   ParameterType.setdefaultaction( SLIInterpreter::datatypefunction );
 
-=======
-
-  ParameterType.settypename( "parametertype" );
-  ParameterType.setdefaultaction( SLIInterpreter::datatypefunction );
-
->>>>>>> 7c9ab01b
   // register interface functions with interpreter
   i->createcommand( "RestoreNodes_a", &restorenodes_afunction );
 
@@ -2179,11 +1931,8 @@
 
   i->createcommand( "Create_l_i", &create_l_ifunction );
 
-<<<<<<< HEAD
-=======
   i->createcommand( "GetNodes_D_b", &getnodes_D_bfunction );
 
->>>>>>> 7c9ab01b
   i->createcommand( "mul_P_P", &mul_P_Pfunction );
   i->createcommand( "div_P_P", &div_P_Pfunction );
   i->createcommand( "add_P_P", &add_P_Pfunction );
