/*
 *  nest.cpp
 *
 *  This file is part of NEST.
 *
 *  Copyright (C) 2004 The NEST Initiative
 *
 *  NEST is free software: you can redistribute it and/or modify
 *  it under the terms of the GNU General Public License as published by
 *  the Free Software Foundation, either version 2 of the License, or
 *  (at your option) any later version.
 *
 *  NEST is distributed in the hope that it will be useful,
 *  but WITHOUT ANY WARRANTY; without even the implied warranty of
 *  MERCHANTABILITY or FITNESS FOR A PARTICULAR PURPOSE.  See the
 *  GNU General Public License for more details.
 *
 *  You should have received a copy of the GNU General Public License
 *  along with NEST.  If not, see <http://www.gnu.org/licenses/>.
 *
 */

#include "nest.h"

// C++ includes:
#include <cassert>

// Includes from nestkernel:
#include "exceptions.h"
#include "kernel_manager.h"
#include "mpi_manager_impl.h"
#include "parameter.h"

// Includes from sli:
#include "sliexceptions.h"
#include "token.h"

namespace nest
{

void
init_nest( int* argc, char** argv[] )
{
  KernelManager::create_kernel_manager();
  kernel().mpi_manager.init_mpi( argc, argv );
  kernel().initialize();
}

void
fail_exit( int )
{
}

void
install_module( const std::string& )
{
}

void
reset_kernel()
{
  kernel().reset();
}

void
reset_network()
{
  kernel().simulation_manager.reset_network();
  LOG( M_INFO,
    "ResetNetworkFunction",
    "The network has been reset. Random generators and time have NOT been "
    "reset." );
}

void
enable_dryrun_mode( const index n_procs )
{
  kernel().mpi_manager.set_num_processes( n_procs );
}

void
register_logger_client( const deliver_logging_event_ptr client_callback )
{
  kernel().logging_manager.register_logging_client( client_callback );
}

void
print_nodes_to_stream( std::ostream& ostr )
{
  kernel().node_manager.print( ostr );
}

librandom::RngPtr
get_vp_rng( thread tid )
{
  assert( tid >= 0 );
  assert( tid < static_cast< thread >( kernel().vp_manager.get_num_threads() ) );
  return kernel().rng_manager.get_rng( tid );
}

librandom::RngPtr
get_global_rng()
{
  return kernel().rng_manager.get_grng();
}

void
set_kernel_status( const DictionaryDatum& dict )
{
  dict->clear_access_flags();
  kernel().set_status( dict );
  ALL_ENTRIES_ACCESSED( *dict, "SetKernelStatus", "Unread dictionary entries: " );
}

DictionaryDatum
get_kernel_status()
{
  assert( kernel().is_initialized() );

  DictionaryDatum d( new Dictionary );
  kernel().get_status( d );

  return d;
}

void
set_node_status( const index node_id, const DictionaryDatum& dict )
{
  kernel().node_manager.set_status( node_id, dict );
}

DictionaryDatum
get_node_status( const index node_id )
{
  return kernel().node_manager.get_status( node_id );
}

void
set_connection_status( const ConnectionDatum& conn, const DictionaryDatum& dict )
{
  DictionaryDatum conn_dict = conn.get_dict();
  const index source_gid = getValue< long >( conn_dict, nest::names::source );
  const index target_gid = getValue< long >( conn_dict, nest::names::target );
  const thread tid = getValue< long >( conn_dict, nest::names::target_thread );
  const synindex syn_id = getValue< long >( conn_dict, nest::names::synapse_modelid );
  const port p = getValue< long >( conn_dict, nest::names::port );

  dict->clear_access_flags();

  kernel().connection_manager.set_synapse_status( source_gid, target_gid, tid, syn_id, p, dict );

  ALL_ENTRIES_ACCESSED2( *dict,
    "SetStatus",
    "Unread dictionary entries: ",
    "Maybe you tried to set common synapse properties through an individual "
    "synapse?" );
}

DictionaryDatum
get_connection_status( const ConnectionDatum& conn )
{
  return kernel().connection_manager.get_synapse_status( conn.get_source_gid(),
    conn.get_target_gid(),
    conn.get_target_thread(),
    conn.get_synapse_model_id(),
    conn.get_port() );
}

GIDCollectionPTR
create( const Name& model_name, const index n_nodes )
{
  if ( n_nodes == 0 )
  {
    throw RangeCheck();
  }

  const Token model = kernel().model_manager.get_modeldict()->lookup( model_name );
  if ( model.empty() )
  {
    throw UnknownModelName( model_name );
  }

  // create
  const index model_id = static_cast< index >( model );

  return kernel().node_manager.add_node( model_id, n_nodes );
}

GIDCollectionPTR
get_nodes( const DictionaryDatum& params, const bool local_only )
{
  return kernel().node_manager.get_nodes( params, local_only );
}

void
connect( GIDCollectionPTR sources,
  GIDCollectionPTR targets,
  const DictionaryDatum& connectivity,
  const DictionaryDatum& synapse_params )
{
  kernel().connection_manager.connect( sources, targets, connectivity, synapse_params );
}

ArrayDatum
get_connections( const DictionaryDatum& dict )
{
  dict->clear_access_flags();

  ArrayDatum array = kernel().connection_manager.get_connections( dict );

  ALL_ENTRIES_ACCESSED( *dict, "GetConnections", "Unread dictionary entries: " );

  return array;
}

void
simulate( const double& t )
{
  prepare();
  run( t );
  cleanup();
}

void
run( const double& time )
{
  const Time t_sim = Time::ms( time );

  if ( time < 0 )
  {
    throw BadParameter( "The simulation time cannot be negative." );
  }
  if ( not t_sim.is_finite() )
  {
    throw BadParameter( "The simulation time must be finite." );
  }
  if ( not t_sim.is_grid_time() )
  {
    throw BadParameter(
      "The simulation time must be a multiple "
      "of the simulation resolution." );
  }

  kernel().simulation_manager.run( t_sim );
}

void
prepare()
{
  kernel().prepare();
}

void
cleanup()
{
  kernel().cleanup();
}

void
copy_model( const Name& oldmodname, const Name& newmodname, const DictionaryDatum& dict )
{
  kernel().model_manager.copy_model( oldmodname, newmodname, dict );
}

void
set_model_defaults( const Name& modelname, const DictionaryDatum& dict )
{
  kernel().model_manager.set_model_defaults( modelname, dict );
}

DictionaryDatum
get_model_defaults( const Name& modelname )
{
  const Token nodemodel = kernel().model_manager.get_modeldict()->lookup( modelname );
  const Token synmodel = kernel().model_manager.get_synapsedict()->lookup( modelname );

  DictionaryDatum dict;

  if ( not nodemodel.empty() )
  {
    const long model_id = static_cast< long >( nodemodel );
    Model* m = kernel().model_manager.get_model( model_id );
    dict = m->get_status();
  }
  else if ( not synmodel.empty() )
  {
    const long synapse_id = static_cast< long >( synmodel );
    dict = kernel().model_manager.get_connector_defaults( synapse_id );
  }
  else
  {
    throw UnknownModelName( modelname.toString() );
  }

  return dict;
}

void
restore_nodes( const ArrayDatum& node_list )
{
  kernel().node_manager.restore_nodes( node_list );
}


ParameterDatum
multiply_parameter( const ParameterDatum& param1, const ParameterDatum& param2 )
{
  return param1->multiply_parameter( *param2 );
}

ParameterDatum
divide_parameter( const ParameterDatum& param1, const ParameterDatum& param2 )
{
  return param1->divide_parameter( *param2 );
}

ParameterDatum
add_parameter( const ParameterDatum& param1, const ParameterDatum& param2 )
{
  return param1->add_parameter( *param2 );
}

ParameterDatum
subtract_parameter( const ParameterDatum& param1, const ParameterDatum& param2 )
{
  return param1->subtract_parameter( *param2 );
}

ParameterDatum
compare_parameter( const ParameterDatum& param1, const ParameterDatum& param2, const DictionaryDatum& d )
{
  return param1->compare_parameter( *param2, d );
}

ParameterDatum
conditional_parameter( const ParameterDatum& param1, const ParameterDatum& param2, const ParameterDatum& param3 )
{
  return param1->conditional_parameter( *param2, *param3 );
}

ParameterDatum
min_parameter( const ParameterDatum& param, const double other_value )
{
  return param->min( other_value );
}

ParameterDatum
max_parameter( const ParameterDatum& param, const double other_value )
{
  return param->max( other_value );
}

ParameterDatum
redraw_parameter( const ParameterDatum& param, const double min, const double max )
{
  return param->redraw( min, max );
}

ParameterDatum
exp_parameter( const ParameterDatum& param )
{
  return param->exp();
}

ParameterDatum
sin_parameter( const ParameterDatum& param )
{
  return param->sin();
}
<<<<<<< HEAD

ParameterDatum
cos_parameter( const ParameterDatum& param )
{
  return param->cos();
}

ParameterDatum
pow_parameter( const ParameterDatum& param, const double exponent )
{
  return param->pow( exponent );
}

ParameterDatum
dimension_parameter( const ParameterDatum& param_x, const ParameterDatum& param_y )
{
  return param_x->dimension_parameter( *param_y );
}

ParameterDatum
dimension_parameter( const ParameterDatum& param_x, const ParameterDatum& param_y, const ParameterDatum& param_z )
{
  return param_x->dimension_parameter( *param_y, *param_z );
}

ParameterDatum
create_parameter( const DictionaryDatum& param_dict )
{
=======

ParameterDatum
cos_parameter( const ParameterDatum& param )
{
  return param->cos();
}

ParameterDatum
pow_parameter( const ParameterDatum& param, const double exponent )
{
  return param->pow( exponent );
}

ParameterDatum
dimension_parameter( const ParameterDatum& param_x, const ParameterDatum& param_y )
{
  return param_x->dimension_parameter( *param_y );
}

ParameterDatum
dimension_parameter( const ParameterDatum& param_x, const ParameterDatum& param_y, const ParameterDatum& param_z )
{
  return param_x->dimension_parameter( *param_y, *param_z );
}

ParameterDatum
create_parameter( const DictionaryDatum& param_dict )
{
>>>>>>> 7c9ab01b
  param_dict->clear_access_flags();

  ParameterDatum datum( NestModule::create_parameter( param_dict ) );

  ALL_ENTRIES_ACCESSED( *param_dict, "nest::CreateParameter", "Unread dictionary entries: " );

  return datum;
}

double
get_value( const ParameterDatum& param )
{
  librandom::RngPtr rng = get_global_rng();
  return param->value( rng, nullptr );
}
} // namespace nest<|MERGE_RESOLUTION|>--- conflicted
+++ resolved
@@ -367,7 +367,6 @@
 {
   return param->sin();
 }
-<<<<<<< HEAD
 
 ParameterDatum
 cos_parameter( const ParameterDatum& param )
@@ -396,36 +395,6 @@
 ParameterDatum
 create_parameter( const DictionaryDatum& param_dict )
 {
-=======
-
-ParameterDatum
-cos_parameter( const ParameterDatum& param )
-{
-  return param->cos();
-}
-
-ParameterDatum
-pow_parameter( const ParameterDatum& param, const double exponent )
-{
-  return param->pow( exponent );
-}
-
-ParameterDatum
-dimension_parameter( const ParameterDatum& param_x, const ParameterDatum& param_y )
-{
-  return param_x->dimension_parameter( *param_y );
-}
-
-ParameterDatum
-dimension_parameter( const ParameterDatum& param_x, const ParameterDatum& param_y, const ParameterDatum& param_z )
-{
-  return param_x->dimension_parameter( *param_y, *param_z );
-}
-
-ParameterDatum
-create_parameter( const DictionaryDatum& param_dict )
-{
->>>>>>> 7c9ab01b
   param_dict->clear_access_flags();
 
   ParameterDatum datum( NestModule::create_parameter( param_dict ) );
