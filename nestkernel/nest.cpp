/*
 *  nest.cpp
 *
 *  This file is part of NEST.
 *
 *  Copyright (C) 2004 The NEST Initiative
 *
 *  NEST is free software: you can redistribute it and/or modify
 *  it under the terms of the GNU General Public License as published by
 *  the Free Software Foundation, either version 2 of the License, or
 *  (at your option) any later version.
 *
 *  NEST is distributed in the hope that it will be useful,
 *  but WITHOUT ANY WARRANTY; without even the implied warranty of
 *  MERCHANTABILITY or FITNESS FOR A PARTICULAR PURPOSE.  See the
 *  GNU General Public License for more details.
 *
 *  You should have received a copy of the GNU General Public License
 *  along with NEST.  If not, see <http://www.gnu.org/licenses/>.
 *
 */

#include "nest.h"

// C++ includes:
#include <cassert>

// Includes from nestkernel:
#include "exceptions.h"
#include "kernel_manager.h"
#include "mpi_manager_impl.h"

// Includes from sli:
#include "sliexceptions.h"
#include "token.h"

namespace nest
{

void
init_nest( int* argc, char** argv[] )
{
  KernelManager::create_kernel_manager();
  kernel().mpi_manager.init_mpi( argc, argv );
  kernel().initialize();
}

void
fail_exit( int )
{
}

void
install_module( const std::string& )
{
}

void
reset_kernel()
{
  kernel().reset();
}

void
reset_network()
{
  kernel().simulation_manager.reset_network();
  LOG( M_INFO,
    "ResetNetworkFunction",
    "The network has been reset. Random generators and time have NOT been "
    "reset." );
}

void
enable_dryrun_mode( const index n_procs )
{
  kernel().mpi_manager.set_num_processes( n_procs );
}

void
register_logger_client( const deliver_logging_event_ptr client_callback )
{
  kernel().logging_manager.register_logging_client( client_callback );
}

void
print_nodes_to_stream( std::ostream& ostr )
{
  kernel().node_manager.print( ostr );
}

librandom::RngPtr
get_vp_rng_of_gid( index target )
{
  Node* target_node = kernel().node_manager.get_node( target );

  if ( not kernel().node_manager.is_local_node( target_node ) )
  {
    throw LocalNodeExpected( target );
  }

  // Only nodes with proxies have a well-defined VP and thus thread.
  // Asking for the VP of, e.g., a subnet or spike_detector is meaningless.
  if ( not target_node->has_proxies() )
  {
    throw NodeWithProxiesExpected( target );
  }

  return kernel().rng_manager.get_rng( target_node->get_thread() );
}

librandom::RngPtr
get_vp_rng( thread tid )
{
  assert( tid >= 0 );
  assert(
    tid < static_cast< thread >( kernel().vp_manager.get_num_threads() ) );
  return kernel().rng_manager.get_rng( tid );
}

librandom::RngPtr
get_global_rng()
{
  return kernel().rng_manager.get_grng();
}

void
set_kernel_status( const DictionaryDatum& dict )
{
  dict->clear_access_flags();
  kernel().set_status( dict );
  ALL_ENTRIES_ACCESSED(
    *dict, "SetKernelStatus", "Unread dictionary entries: " );
}

DictionaryDatum
get_kernel_status()
{
  assert( kernel().is_initialized() );

  DictionaryDatum d( new Dictionary );
  kernel().get_status( d );

  return d;
}

void
set_node_status( const index node_id, const DictionaryDatum& dict )
{
  kernel().node_manager.set_status( node_id, dict );
}

DictionaryDatum
get_node_status( const index node_id )
{
  return kernel().node_manager.get_status( node_id );
}

void
set_connection_status( const ConnectionDatum& conn,
  const DictionaryDatum& dict )
{
  DictionaryDatum conn_dict = conn.get_dict();
  long synapse_id = getValue< long >( conn_dict, nest::names::synapse_modelid );
  long port = getValue< long >( conn_dict, nest::names::port );
  long gid = getValue< long >( conn_dict, nest::names::source );
  thread tid = getValue< long >( conn_dict, nest::names::target_thread );
  kernel().node_manager.get_node( gid ); // Just to check if the node exists

  dict->clear_access_flags();

  kernel().connection_manager.set_synapse_status(
    gid, synapse_id, port, tid, dict );

  ALL_ENTRIES_ACCESSED2( *dict,
    "SetStatus",
    "Unread dictionary entries: ",
    "Maybe you tried to set common synapse properties through an individual "
    "synapse?" );
}

DictionaryDatum
get_connection_status( const ConnectionDatum& conn )
{
  long gid = conn.get_source_gid();
  kernel().node_manager.get_node( gid ); // Just to check if the node exists

  return kernel().connection_manager.get_synapse_status( gid,
    conn.get_synapse_model_id(),
    conn.get_port(),
    conn.get_target_thread() );
}

GIDCollectionPTR
create( const Name& model_name, const index n_nodes )
{
  if ( n_nodes == 0 )
  {
    throw RangeCheck();
  }

  const Token model =
    kernel().model_manager.get_modeldict()->lookup( model_name );
  if ( model.empty() )
  {
    throw UnknownModelName( model_name );
  }

  // create
  const index model_id = static_cast< index >( model );

  return kernel().node_manager.add_node( model_id, n_nodes );
}

void
connect( GIDCollectionPTR sources,
  GIDCollectionPTR targets,
  const DictionaryDatum& connectivity,
  const DictionaryDatum& synapse_params )
{
  kernel().connection_manager.connect(
    sources, targets, connectivity, synapse_params );
}

ArrayDatum
get_connections( const DictionaryDatum& dict )
{
  dict->clear_access_flags();

  ArrayDatum array = kernel().connection_manager.get_connections( dict );

  ALL_ENTRIES_ACCESSED(
    *dict, "GetConnections", "Unread dictionary entries: " );

  return array;
}

void
simulate( const double& time )
{
  const Time t_sim = Time::ms( time );

  if ( time < 0 )
  {
    throw BadParameter( "The simulation time cannot be negative." );
  }
  if ( not t_sim.is_finite() )
  {
    throw BadParameter( "The simulation time must be finite." );
  }
  if ( not t_sim.is_grid_time() )
  {
    throw BadParameter(
      "The simulation time must be a multiple "
      "of the simulation resolution." );
  }

  kernel().simulation_manager.simulate( t_sim );
}

void
run( const double& time )
{
  const Time t_sim = Time::ms( time );

  if ( time < 0 )
  {
    throw BadParameter( "The simulation time cannot be negative." );
  }
  if ( not t_sim.is_finite() )
  {
    throw BadParameter( "The simulation time must be finite." );
  }
  if ( not t_sim.is_grid_time() )
  {
    throw BadParameter(
      "The simulation time must be a multiple "
      "of the simulation resolution." );
  }

  kernel().simulation_manager.run( t_sim );
}

void
prepare()
{
  kernel().simulation_manager.prepare();
}

void
cleanup()
{
  kernel().simulation_manager.cleanup();
}

void
copy_model( const Name& oldmodname,
  const Name& newmodname,
  const DictionaryDatum& dict )
{
  kernel().model_manager.copy_model( oldmodname, newmodname, dict );
}

void
set_model_defaults( const Name& modelname, const DictionaryDatum& dict )
{
  kernel().model_manager.set_model_defaults( modelname, dict );
}

DictionaryDatum
get_model_defaults( const Name& modelname )
{
  const Token nodemodel =
    kernel().model_manager.get_modeldict()->lookup( modelname );
  const Token synmodel =
    kernel().model_manager.get_synapsedict()->lookup( modelname );

  DictionaryDatum dict;

  if ( not nodemodel.empty() )
  {
    const long model_id = static_cast< long >( nodemodel );
    Model* m = kernel().model_manager.get_model( model_id );
    dict = m->get_status();
  }
  else if ( not synmodel.empty() )
  {
    const long synapse_id = static_cast< long >( synmodel );
    dict = kernel().model_manager.get_connector_defaults( synapse_id );
  }
  else
  {
    throw UnknownModelName( modelname.toString() );
  }

  return dict;
}

void
<<<<<<< HEAD
set_num_rec_processes( const index n_rec_procs )
{
  kernel().mpi_manager.set_num_rec_processes( n_rec_procs, false );
=======
change_subnet( const index node_gid )
{
  if ( kernel().node_manager.get_node( node_gid )->is_subnet() )
  {
    kernel().node_manager.go_to( node_gid );
  }
  else
  {
    throw SubnetExpected();
  }
}

index
current_subnet()
{
  assert( kernel().node_manager.get_cwn() != 0 );
  return kernel().node_manager.get_cwn()->get_gid();
}

ArrayDatum
get_nodes( const index node_id,
  const DictionaryDatum& params,
  const bool include_remotes,
  const bool return_gids_only )
{
  Subnet* subnet =
    dynamic_cast< Subnet* >( kernel().node_manager.get_node( node_id ) );
  if ( subnet == NULL )
    throw SubnetExpected();

  LocalNodeList localnodes( *subnet );
  std::vector< MPIManager::NodeAddressingData > globalnodes;
  if ( params->empty() )
  {
    kernel().mpi_manager.communicate(
      localnodes, globalnodes, include_remotes );
  }
  else
  {
    kernel().mpi_manager.communicate(
      localnodes, globalnodes, params, include_remotes );
  }

  ArrayDatum result;
  result.reserve( globalnodes.size() );
  for ( std::vector< MPIManager::NodeAddressingData >::iterator n =
          globalnodes.begin();
        n != globalnodes.end();
        ++n )
  {
    if ( return_gids_only )
    {
      result.push_back( new IntegerDatum( n->get_gid() ) );
    }
    else
    {
      DictionaryDatum* node_info = new DictionaryDatum( new Dictionary );
      ( **node_info )[ names::global_id ] = n->get_gid();
      ( **node_info )[ names::vp ] = n->get_vp();
      ( **node_info )[ names::parent ] = n->get_parent_gid();
      result.push_back( node_info );
    }
  }

  return result;
}

ArrayDatum
get_leaves( const index node_id,
  const DictionaryDatum& params,
  const bool include_remotes )
{
  Subnet* subnet =
    dynamic_cast< Subnet* >( kernel().node_manager.get_node( node_id ) );
  if ( subnet == NULL )
  {
    throw SubnetExpected();
  }

  LocalLeafList localnodes( *subnet );
  ArrayDatum result;

  std::vector< MPIManager::NodeAddressingData > globalnodes;
  if ( params->empty() )
  {
    kernel().mpi_manager.communicate(
      localnodes, globalnodes, include_remotes );
  }
  else
  {
    kernel().mpi_manager.communicate(
      localnodes, globalnodes, params, include_remotes );
  }
  result.reserve( globalnodes.size() );

  for ( std::vector< MPIManager::NodeAddressingData >::iterator n =
          globalnodes.begin();
        n != globalnodes.end();
        ++n )
  {
    result.push_back( new IntegerDatum( n->get_gid() ) );
  }

  return result;
}

ArrayDatum
get_children( const index node_id,
  const DictionaryDatum& params,
  const bool include_remotes )
{
  Subnet* subnet =
    dynamic_cast< Subnet* >( kernel().node_manager.get_node( node_id ) );
  if ( subnet == NULL )
  {
    throw SubnetExpected();
  }

  LocalChildList localnodes( *subnet );
  ArrayDatum result;

  std::vector< MPIManager::NodeAddressingData > globalnodes;
  if ( params->empty() )
  {
    kernel().mpi_manager.communicate(
      localnodes, globalnodes, include_remotes );
  }
  else
  {
    kernel().mpi_manager.communicate(
      localnodes, globalnodes, params, include_remotes );
  }
  result.reserve( globalnodes.size() );
  for ( std::vector< MPIManager::NodeAddressingData >::iterator n =
          globalnodes.begin();
        n != globalnodes.end();
        ++n )
  {
    result.push_back( new IntegerDatum( n->get_gid() ) );
  }

  return result;
>>>>>>> f4d3d079
}

void
restore_nodes( const ArrayDatum& node_list )
{
  kernel().node_manager.restore_nodes( node_list );
}

} // namespace nest<|MERGE_RESOLUTION|>--- conflicted
+++ resolved
@@ -337,157 +337,6 @@
 }
 
 void
-<<<<<<< HEAD
-set_num_rec_processes( const index n_rec_procs )
-{
-  kernel().mpi_manager.set_num_rec_processes( n_rec_procs, false );
-=======
-change_subnet( const index node_gid )
-{
-  if ( kernel().node_manager.get_node( node_gid )->is_subnet() )
-  {
-    kernel().node_manager.go_to( node_gid );
-  }
-  else
-  {
-    throw SubnetExpected();
-  }
-}
-
-index
-current_subnet()
-{
-  assert( kernel().node_manager.get_cwn() != 0 );
-  return kernel().node_manager.get_cwn()->get_gid();
-}
-
-ArrayDatum
-get_nodes( const index node_id,
-  const DictionaryDatum& params,
-  const bool include_remotes,
-  const bool return_gids_only )
-{
-  Subnet* subnet =
-    dynamic_cast< Subnet* >( kernel().node_manager.get_node( node_id ) );
-  if ( subnet == NULL )
-    throw SubnetExpected();
-
-  LocalNodeList localnodes( *subnet );
-  std::vector< MPIManager::NodeAddressingData > globalnodes;
-  if ( params->empty() )
-  {
-    kernel().mpi_manager.communicate(
-      localnodes, globalnodes, include_remotes );
-  }
-  else
-  {
-    kernel().mpi_manager.communicate(
-      localnodes, globalnodes, params, include_remotes );
-  }
-
-  ArrayDatum result;
-  result.reserve( globalnodes.size() );
-  for ( std::vector< MPIManager::NodeAddressingData >::iterator n =
-          globalnodes.begin();
-        n != globalnodes.end();
-        ++n )
-  {
-    if ( return_gids_only )
-    {
-      result.push_back( new IntegerDatum( n->get_gid() ) );
-    }
-    else
-    {
-      DictionaryDatum* node_info = new DictionaryDatum( new Dictionary );
-      ( **node_info )[ names::global_id ] = n->get_gid();
-      ( **node_info )[ names::vp ] = n->get_vp();
-      ( **node_info )[ names::parent ] = n->get_parent_gid();
-      result.push_back( node_info );
-    }
-  }
-
-  return result;
-}
-
-ArrayDatum
-get_leaves( const index node_id,
-  const DictionaryDatum& params,
-  const bool include_remotes )
-{
-  Subnet* subnet =
-    dynamic_cast< Subnet* >( kernel().node_manager.get_node( node_id ) );
-  if ( subnet == NULL )
-  {
-    throw SubnetExpected();
-  }
-
-  LocalLeafList localnodes( *subnet );
-  ArrayDatum result;
-
-  std::vector< MPIManager::NodeAddressingData > globalnodes;
-  if ( params->empty() )
-  {
-    kernel().mpi_manager.communicate(
-      localnodes, globalnodes, include_remotes );
-  }
-  else
-  {
-    kernel().mpi_manager.communicate(
-      localnodes, globalnodes, params, include_remotes );
-  }
-  result.reserve( globalnodes.size() );
-
-  for ( std::vector< MPIManager::NodeAddressingData >::iterator n =
-          globalnodes.begin();
-        n != globalnodes.end();
-        ++n )
-  {
-    result.push_back( new IntegerDatum( n->get_gid() ) );
-  }
-
-  return result;
-}
-
-ArrayDatum
-get_children( const index node_id,
-  const DictionaryDatum& params,
-  const bool include_remotes )
-{
-  Subnet* subnet =
-    dynamic_cast< Subnet* >( kernel().node_manager.get_node( node_id ) );
-  if ( subnet == NULL )
-  {
-    throw SubnetExpected();
-  }
-
-  LocalChildList localnodes( *subnet );
-  ArrayDatum result;
-
-  std::vector< MPIManager::NodeAddressingData > globalnodes;
-  if ( params->empty() )
-  {
-    kernel().mpi_manager.communicate(
-      localnodes, globalnodes, include_remotes );
-  }
-  else
-  {
-    kernel().mpi_manager.communicate(
-      localnodes, globalnodes, params, include_remotes );
-  }
-  result.reserve( globalnodes.size() );
-  for ( std::vector< MPIManager::NodeAddressingData >::iterator n =
-          globalnodes.begin();
-        n != globalnodes.end();
-        ++n )
-  {
-    result.push_back( new IntegerDatum( n->get_gid() ) );
-  }
-
-  return result;
->>>>>>> f4d3d079
-}
-
-void
 restore_nodes( const ArrayDatum& node_list )
 {
   kernel().node_manager.restore_nodes( node_list );
