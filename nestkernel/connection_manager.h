/*
 *  connection_manager.h
 *
 *  This file is part of NEST.
 *
 *  Copyright (C) 2004 The NEST Initiative
 *
 *  NEST is free software: you can redistribute it and/or modify
 *  it under the terms of the GNU General Public License as published by
 *  the Free Software Foundation, either version 2 of the License, or
 *  (at your option) any later version.
 *
 *  NEST is distributed in the hope that it will be useful,
 *  but WITHOUT ANY WARRANTY; without even the implied warranty of
 *  MERCHANTABILITY or FITNESS FOR A PARTICULAR PURPOSE.  See the
 *  GNU General Public License for more details.
 *
 *  You should have received a copy of the GNU General Public License
 *  along with NEST.  If not, see <http://www.gnu.org/licenses/>.
 *
 */

#ifndef CONNECTION_MANAGER_H
#define CONNECTION_MANAGER_H

// C++ includes:
#include <string>
#include <vector>

// Includes from libnestutil:
#include "manager_interface.h"

// Includes from nestkernel:
#include "conn_builder.h"
#include "connection_id.h"
#include "connector_base.h"
#include "gid_collection.h"
#include "nest_time.h"
#include "nest_timeconverter.h"
#include "nest_types.h"
#include "source_table.h"
#include "target_table.h"
#include "target_table_devices.h"

// Includes from sli:
#include "arraydatum.h"
#include "dict.h"
#include "dictdatum.h"

namespace nest
{
class GenericConnBuilderFactory;
class spikecounter;
class Node;
class Subnet;
class Event;
class SecondaryEvent;
class DelayChecker;
class GrowthCurve;
class SpikeData;

class ConnectionManager : public ManagerInterface
{
  friend class SimulationManager; // update_delay_extrema_
public:
  ConnectionManager();
  virtual ~ConnectionManager();

  virtual void initialize();
  virtual void finalize();
  virtual void delete_secondary_recv_buffer_pos();

  virtual void set_status( const DictionaryDatum& );
  virtual void get_status( DictionaryDatum& );

  DictionaryDatum& get_connruledict();

  void compute_target_data_buffer_size();
  void compute_compressed_secondary_recv_buffer_positions( const thread tid );

  /**
   * Add a connectivity rule, i.e. the respective ConnBuilderFactory.
   */
  template < typename ConnBuilder >
  void register_conn_builder( const std::string& name );

  ConnBuilder* get_conn_builder( const std::string& name,
    const GIDCollection& sources,
    const GIDCollection& targets,
    const DictionaryDatum& conn_spec,
    const DictionaryDatum& syn_spec );

  /**
   * Create connections.
   */
  void connect( const GIDCollection&,
    const GIDCollection&,
    const DictionaryDatum&,
    const DictionaryDatum& );

  /**
   * Connect two nodes. The source node is defined by its global ID.
   * The target node is defined by the node. The connection is
   * established on the thread/process that owns the target node.
   *
   * The parameters delay and weight have the default value numerics::nan.
   * numerics::nan is a special value, which describes double values that
   * are not a number. If delay or weight is omitted in an connect call,
   * numerics::nan indicates this and weight/delay are set only, if they are
   * valid.
   *
   * \param sgid GID of the sending Node.
   * \param target Pointer to target Node.
   * \param target_thread Thread that hosts the target node.
   * \param syn_id The synapse model to use.
   * \param params Parameter dictionary to configure the synapse.
   * \param delay Delay of the connection (in ms).
   * \param weight Weight of the connection.
   */
  void connect( const index sgid,
    Node* target,
    thread target_thread,
    const synindex syn_id,
    const DictionaryDatum& params,
    const double_t delay = numerics::nan,
    const double_t weight = numerics::nan );

  /**
   * Connect two nodes. The source node is defined by its global ID.
   * The target node is defined by the node. The connection is
   * established on the thread/process that owns the target node.
   *
   * \param sgid GID of the sending Node.
   * \param target GID of the target Node.
   * \param params Parameter dictionary to configure the synapse.
   * \param syn_id The synapse model to use.
   */
  bool connect( const index sgid,
    const index target,
    const DictionaryDatum& params,
    const synindex syn_id );

  index find_connection_sorted( const thread tid,
    const synindex syn_id,
    const index sgid,
    const index tgid );

  index find_connection_unsorted( const thread tid,
    const synindex syn_id,
    const index sgid,
    const index tgid );

  void disconnect_5g( const thread tid,
    const synindex syn_id,
    const index sgid,
    const index tgid );

  void print_source_table( const thread tid ) const;

  void print_connections( const thread tid ) const;

  void print_targets( const thread tid ) const;
  void print_send_buffer_pos( const thread tid ) const;

  void subnet_connect( Subnet&, Subnet&, int, index syn );

  /**
   * Connect, using a dictionary with arrays.
   * The connection rule is based on the details of the dictionary entries
   * source and target.
   * If source and target are both either a GID or a list of GIDs with equal
   * size, then source and target are connected one-to-one.
   * If source is a gid and target is a list of GIDs then the sources is
   * connected to all targets.
   * If source is a list of GIDs and target is a GID, then all sources are
   * connected to the target.
   * At this stage, the task of connect is to separate the dictionary into one
   * for each thread and then to forward the connect call to the connectors who
   * can then deal with the details of the connection.
   *
   * @note This method is used only by DataConnect.
   */
  bool data_connect_connectome( const ArrayDatum& connectome );

  /**
   * Connect one source node with many targets.
   * The dictionary d contains arrays for all the connections of type syn.
   * AKA DataConnect
   */
  void data_connect_single( const index source_id,
    DictionaryDatum d,
    const index syn );

  // aka conndatum GetStatus
  DictionaryDatum get_synapse_status( const index source_gid,
    const index target_gid,
    const thread tid,
    const synindex syn_id,
    const index lcid ) const;

  // aka conndatum SetStatus
  void set_synapse_status( const index source_gid,
    const index target_gid,
    const thread tid,
    const synindex syn_id,
    const index lcid,
    const DictionaryDatum& dict );

  /**
   * Return connections between pairs of neurons.
   * The params dictionary can have the following entries:
   * 'source' a token array with GIDs of source neurons.
   * 'target' a token array with GIDs of target neuron.
   * If either of these does not exist, all neuron are used for the respective
   * entry.
   * 'synapse_model' name of the synapse model, or all synapse models are
   * searched.
   * 'synapse_label' label (long) of the synapse, or all synapses are
   * searched.
   * The function then iterates all entries in source and collects the
   * connection IDs to all neurons in target.
   */
  ArrayDatum get_connections( const DictionaryDatum& params ) const;

  void get_connections( std::deque< ConnectionID >& connectome,
    TokenArray const* source,
    TokenArray const* target,
    synindex syn_id,
    long synapse_label ) const;

  /**
   * Returns the number of connections in the network.
   */
  size_t get_num_connections() const;

  /**
   * Returns the number of connections of this synapse type.
   */
  size_t get_num_connections( const synindex syn_id ) const;

  void get_sources( const std::vector< index >& targets,
    const index syn_id,
    std::vector< std::vector< index > >& sources );

  void get_targets( const std::vector< index >& sources,
    const index syn_id,
    const std::string& post_synaptic_element,
    std::vector< std::vector< index > >& targets );

  const std::vector< Target >&
  get_remote_targets_of_local_node( const thread tid, const index lid ) const;

  index get_target_gid( const thread tid,
    const synindex syn_id,
    const index lcid ) const;

  /**
   * Triggered by volume transmitter in update.
   * Triggeres updates for all connectors of dopamine synapses that
   * are registered with the volume transmitter with gid vt_gid.
   */
  void trigger_update_weight( const long vt_gid,
    const std::vector< spikecounter >& dopa_spikes,
    const double t_trig );

  /**
   * Return minimal connection delay, which is precomputed by
   * update_delay_extrema_().
   */
  delay get_min_delay() const;

  /**
   * Return maximal connection delay, which is precomputed by
   * update_delay_extrema_().
   */
  delay get_max_delay() const;

  bool get_user_set_delay_extrema() const;

  void send( thread t, index sgid, Event& e );

  void send_5g( const thread tid,
    const synindex syn_id,
    const index lcid,
    const std::vector< ConnectorModel* >& cm,
    Event& e );

  /**
   * Send event e to all device targets of source s_gid
   */
  void send_to_devices( const thread tid, const index source_gid, Event& e );

  /**
   * Send event e to all targets of source device ldid (local device id)
   */
  void send_from_device( const thread tid, const index ldid, Event& e );

  /**
   * Send event e to all targets of node source on thread t
   */
  void send_local( thread t, Node& source, Event& e );

  /**
   * Resize the structures for the Connector objects if necessary.
   * This function should be called after number of threads, min_delay,
   * max_delay, and time representation have been changed in the scheduler.
   * The TimeConverter is used to convert times from the old to the new
   * representation. It is also forwarding the calibration request to all
   * ConnectorModel objects.
   */
  void calibrate( const TimeConverter& );

  /**
   * Returns the delay checker for the current thread.
   */
  DelayChecker& get_delay_checker();

  //! Removes processed entries from source table
  void clean_source_table( const thread tid );

  //! Clears all entries in source table
  void clear_source_table( const thread tid );

  //! Returns true if source table is kept after building network
  bool get_keep_source_table() const;

  //! Returns true if source table was cleared
  bool is_source_table_cleared() const;

  void prepare_target_table( const thread tid );

  void resize_target_table_devices_to_number_of_neurons();

  void resize_target_table_devices_to_number_of_synapse_types();

  bool get_next_target_data( const thread tid,
    const thread rank_start,
    const thread rank_end,
    thread& target_rank,
    TargetData& next_target_data );

  void reject_last_target_data( const thread tid );

  void save_source_table_entry_point( const thread tid );

  void reset_source_table_entry_point( const thread tid );

  void restore_source_table_entry_point( const thread tid );

  void add_target( const thread tid,
    const thread target_rank,
    const TargetData& target_data );

  /**
   * Return sort_connections_by_source_, which indicates whether
   * connections_ and source_table_ should be sorted according to
   * source gid.
   */
  bool get_sort_connections_by_source() const;

  /**
   * Sorts connections in the presynaptic infrastructure by increasing
   * source gid.
   */
  void sort_connections( const thread tid );

  /**
   * Removes disabled connections (of structural plasticity)
   */
  void remove_disabled_connections( const thread tid );

  /**
   * Returns true if connection information needs to be
   * communicated. False otherwise.
   */
  bool have_connections_changed() const;

  /** Sets flag indicating whether connection information needs to be
   *  communicated.
   */
  void set_have_connections_changed( const bool changed );

  /**
   * Deletes TargetTable and resets processed flags of
   * SourceTable. This function must be called if connections are
   * created after connections have been communicated previously. It
   * basically restores the connection infrastructure to a state where
   * all information only exists on the postsynaptic side.
   */
  void restructure_connection_tables( const thread tid );

  /**
   * Reserves memory in connections and source table. Should be called
   * directly from the respective Connect functions when the number of
   * synapses could be estimated.
   */
  void reserve_connections( const thread tid,
    const synindex syn_id,
    const size_t count );

  void set_has_source_subsequent_targets( const thread tid,
    const synindex syn_id,
    const index lcid,
    const bool subsequent_targets );

  void no_targets_to_process( const thread tid );

  const std::vector< size_t >& get_secondary_send_buffer_positions(
    const thread tid,
    const index lid,
    const synindex syn_id ) const;

  /**
   * Returns read position in MPI receive buffer for secondary connections.
   */
  size_t get_secondary_recv_buffer_position( const thread tid,
    const synindex syn_id,
    const index lcid ) const;

  bool deliver_secondary_events( const thread tid,
    const bool called_from_wfr_update,
    std::vector< unsigned int >& recv_buffer );

  void compress_secondary_send_buffer_pos( const thread tid );

  void resize_connections();

  void sync_has_primary_connections();

  void check_secondary_connections_exist();

  bool has_primary_connections() const;

  bool secondary_connections_exist() const;

  index
  get_source_gid( const thread tid, const synindex syn_id, const index lcid );

  double get_stdp_eps() const;

  void set_stdp_eps( const double stdp_eps );

private:
  size_t get_num_target_data( const thread tid ) const;

  size_t get_num_connections_( const thread tid, const synindex syn_id ) const;

  void get_source_gids_( const thread tid,
    const synindex syn_id,
    const index tgid,
    std::vector< index >& sources );

  /**
   * Update delay extrema to current values.
   *
   * Static since it only operates in static variables. This allows it to be
   * called from const-method get_status() as well.
   */
  void update_delay_extrema_();

  /**
   * This method queries and finds the minimum delay
   * of all local connections
   */
  const Time get_min_delay_time_() const;

  /**
   * This method queries and finds the maximum delay
   * of all local connections
   */
  const Time get_max_delay_time_() const;

  /**
   * Deletes all connections.
   */
  void delete_connections_5g_();

  /**
   * connect_ is used to establish a connection between a sender and
   * receiving node which both have proxies.
   *
   * The parameters delay and weight have the default value numerics::nan.
   * numerics::nan is a special value, which describes double values that
   * are not a number. If delay or weight is omitted in an connect call,
   * numerics::nan indicates this and weight/delay are set only, if they are
   * valid.
   *
   * \param source A reference to the sending Node.
   * \param target A reference to the receiving Node.
   * \param s_gid The global id of the sending Node.
   * \param tid The thread of the target node.
   * \param syn_id The synapse model to use.
   * \param params The parameters for the connection.
   * \param delay The delay of the connection (optional).
   * \param weight The weight of the connection (optional).
   */
  void connect_( Node& source,
    Node& target,
    const index s_gid,
    const thread tid,
    const synindex syn_id,
    const DictionaryDatum& params,
    const double delay = numerics::nan,
    const double weight = numerics::nan );

  /**
   * connect_to_device_ is used to establish a connection between a sender and
   * receiving node if the sender has proxies, and the receiver does not.
   *
   * The parameters delay and weight have the default value NAN.
   * NAN is a special value in cmath, which describes double values that
   * are not a number. If delay or weight is omitted in an connect call,
   * NAN indicates this and weight/delay are set only, if they are valid.
   *
   * \param source A reference to the sending Node.
   * \param target A reference to the receiving Node.
   * \param s_gid The global id of the sending Node.
   * \param tid The thread of the target node.
   * \param syn_id The synapse model to use.
   * \param params The parameters for the connection.
   * \param delay The delay of the connection (optional).
   * \param weight The weight of the connection (optional).
   */
  void connect_to_device_( Node& source,
    Node& target,
    const index s_gid,
    const thread tid,
    const synindex syn_id,
    const DictionaryDatum& params,
    const double delay = NAN,
    const double weight = NAN );

  /**
   * connect_from_device_ is used to establish a connection between a sender and
   * receiving node if the sender has proxies, and the receiver does not.
   *
   * The parameters delay and weight have the default value NAN.
   * NAN is a special value in cmath, which describes double values that
   * are not a number. If delay or weight is omitted in an connect call,
   * NAN indicates this and weight/delay are set only, if they are valid.
   *
   * \param source A reference to the sending Node.
   * \param target A reference to the receiving Node.
   * \param s_gid The global id of the sending Node.
   * \param tid The thread of the target node.
   * \param syn_id The synapse model to use.
   * \param params The parameters for the connection.
   * \param delay The delay of the connection (optional).
   * \param weight The weight of the connection (optional).
   */
  void connect_from_device_( Node& source,
    Node& target,
    const thread tid,
    const synindex syn_id,
    const DictionaryDatum& params,
    const double delay = NAN,
    const double weight = NAN );

  /**
   * Increases the connection count.
   */
  void increase_connection_count( const thread tid, const synindex syn_id );

  /**
   * A structure to hold the Connector objects which in turn hold the
   * connection information. Corresponds to a three dimensional
   * structure: threads|synapses|connections
   */
  std::vector< std::vector< ConnectorBase* >* > connections_5g_;

  /**
   * A structure to hold the global ids of presynaptic neurons during
   * postsynaptic connection creation, before the connection
   * information has been transferred to the presynaptic side.
   * Internally arranged in a 3d structure: threads|synapses|gids
   */
  SourceTable source_table_;

  /**
   * Stores absolute position in receive buffer of secondary events.
   * structure: threads|synapses|position
   */
  std::vector< std::vector< std::vector< size_t >* >* >
    secondary_recv_buffer_pos_;

  std::map< index, size_t > buffer_pos_of_source_gid_syn_id_;

  /**
   * A structure to hold the information about targets for each
   * neuron on the presynaptic side. Internally arranged in a 3d
   * structure: threads|localnodes|targets
   */
  TargetTable target_table_;

  TargetTableDevices target_table_devices_;

  std::vector< DelayChecker > delay_checkers_;

  /**
   * A structure to count the number of synapses of a specific
   * type. Arranged in a 2d structure: threads|synapsetypes.
   */
  std::vector< std::vector< size_t > > num_connections_;

  /**
   * BeginDocumentation
   * Name: connruledict - dictionary containing all connectivity rules
   * Description:
   * This dictionary provides the connection rules that can be used
   * in Connect.
   * 'connruledict info' shows the contents of the dictionary.
   * SeeAlso: Connect
   */
  DictionaryDatum connruledict_; //!< Dictionary for connection rules.

  //! ConnBuilder factories, indexed by connruledict_ elements.
  std::vector< GenericConnBuilderFactory* > connbuilder_factories_;

  delay min_delay_; //!< Value of the smallest delay in the network.

  delay max_delay_; //!< Value of the largest delay in the network in steps.

  //! Whether to keep source table after connection setup is complete.
  bool keep_source_table_;

  //! True if new connections have been created since startup or last call to
  //! simulate.
  bool have_connections_changed_;

<<<<<<< HEAD
  //! Whether to sort connections by source gid.
  bool sort_connections_by_source_;

  //! Whether primary connections (spikes) exist.
  bool has_primary_connections_;

  //! Whether secondary connections (e.g., gap junctions) exist.
  bool secondary_connections_exist_;
=======
  //! Capacity growth factor to use beyond the limit
  double large_connector_growth_factor_;

  //! Maximum distance between (double) spike times in STDP that is
  //! still considered 0. See issue #894
  double stdp_eps_;
>>>>>>> 68919000
};

inline DictionaryDatum&
ConnectionManager::get_connruledict()
{
  return connruledict_;
}

inline delay
ConnectionManager::get_min_delay() const
{
  return min_delay_;
}

inline delay
ConnectionManager::get_max_delay() const
{
  return max_delay_;
}

inline void
ConnectionManager::clean_source_table( const thread tid )
{
  if ( not keep_source_table_ )
  {
    source_table_.clean( tid );
  }
}

inline void
ConnectionManager::clear_source_table( const thread tid )
{
  if ( not keep_source_table_ )
  {
    source_table_.clear( tid );
  }
}

inline bool
ConnectionManager::get_keep_source_table() const
{
  return keep_source_table_;
}

inline bool
ConnectionManager::is_source_table_cleared() const
{
  return source_table_.is_cleared();
}

inline void
ConnectionManager::resize_target_table_devices_to_number_of_neurons()
{
  target_table_devices_.resize_to_number_of_neurons();
}

inline void
ConnectionManager::resize_target_table_devices_to_number_of_synapse_types()
{
  target_table_devices_.resize_to_number_of_synapse_types();
}

inline void
ConnectionManager::reject_last_target_data( const thread tid )
{
  source_table_.reject_last_target_data( tid );
}

inline void
ConnectionManager::save_source_table_entry_point( const thread tid )
{
  source_table_.save_entry_point( tid );
}

inline void
ConnectionManager::no_targets_to_process( const thread tid )
{
  source_table_.no_targets_to_process( tid );
}

inline void
ConnectionManager::reset_source_table_entry_point( const thread tid )
{
  source_table_.reset_entry_point( tid );
}

inline void
ConnectionManager::restore_source_table_entry_point( const thread tid )
{
  source_table_.restore_entry_point( tid );
}

inline void
ConnectionManager::prepare_target_table( const thread tid )
{
  target_table_.prepare( tid );
}

inline const std::vector< Target >&
ConnectionManager::get_remote_targets_of_local_node( const thread tid,
  const index lid ) const
{
  return target_table_.get_targets( tid, lid );
}

inline bool
ConnectionManager::have_connections_changed() const
{
  return have_connections_changed_;
}

inline void
ConnectionManager::set_have_connections_changed( const bool changed )
{
  have_connections_changed_ = changed;
}

inline void
ConnectionManager::add_target( const thread tid,
  const thread target_rank,
  const TargetData& target_data )
{
  target_table_.add_target( tid, target_rank, target_data );
}

inline bool
ConnectionManager::get_next_target_data( const thread tid,
  const thread rank_start,
  const thread rank_end,
  thread& target_rank,
  TargetData& next_target_data )
{
  return source_table_.get_next_target_data(
    tid, rank_start, rank_end, target_rank, next_target_data );
}

inline const std::vector< size_t >&
ConnectionManager::get_secondary_send_buffer_positions( const thread tid,
  const index lid,
  const synindex syn_id ) const
{
  return target_table_.get_secondary_send_buffer_positions( tid, lid, syn_id );
}

inline size_t
ConnectionManager::get_secondary_recv_buffer_position( const thread tid,
  const synindex syn_id,
  const index lcid ) const
{
  return ( *( *secondary_recv_buffer_pos_[ tid ] )[ syn_id ] )[ lcid ];
}

inline size_t
ConnectionManager::get_num_connections_( const thread tid,
  const synindex syn_id ) const
{
  return ( *connections_5g_[ tid ] )[ syn_id ]->size();
}

inline index
ConnectionManager::get_source_gid( const thread tid,
  const synindex syn_index,
  const index lcid )
{
  return source_table_.get_gid( tid, syn_index, lcid );
}

inline bool
ConnectionManager::has_primary_connections() const
{
  return has_primary_connections_;
}

inline bool
ConnectionManager::secondary_connections_exist() const
{
  return secondary_connections_exist_;
}

inline bool
ConnectionManager::get_sort_connections_by_source() const
{
  return sort_connections_by_source_;
}

inline double
ConnectionManager::get_stdp_eps() const
{
  return stdp_eps_;
}

} // namespace nest

#endif /* CONNECTION_MANAGER_H */<|MERGE_RESOLUTION|>--- conflicted
+++ resolved
@@ -627,7 +627,6 @@
   //! simulate.
   bool have_connections_changed_;
 
-<<<<<<< HEAD
   //! Whether to sort connections by source gid.
   bool sort_connections_by_source_;
 
@@ -636,14 +635,10 @@
 
   //! Whether secondary connections (e.g., gap junctions) exist.
   bool secondary_connections_exist_;
-=======
-  //! Capacity growth factor to use beyond the limit
-  double large_connector_growth_factor_;
 
   //! Maximum distance between (double) spike times in STDP that is
   //! still considered 0. See issue #894
   double stdp_eps_;
->>>>>>> 68919000
 };
 
 inline DictionaryDatum&
