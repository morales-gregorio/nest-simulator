--- conflicted
+++ resolved
@@ -62,13 +62,6 @@
 {
 
 public:
-<<<<<<< HEAD
-#ifndef DISABLE_COUNTS
-  unsigned int call_count;
-#endif
-
-=======
->>>>>>> 58a099ad
    // destructor needs to be declared virtual to avoid undefined
    // behaviour, avoid possible memory leak and needs to be defined to
    // avoid linker error, see, e.g., Meyers, S. (2005) p40ff
@@ -150,9 +143,9 @@
   /** Sends an event to the specified connection, returning whether
    * the subsequent connection belongs to the same source.
    */
-  virtual bool send( const thread tid,
-    const synindex syn_id,
-    const unsigned int lcid,
+  virtual index send( const thread tid,
+    const synindex syn_id,
+    const index lcid,
     const std::vector< ConnectorModel* >& cm,
     Event& e ) = 0;
 
@@ -232,12 +225,6 @@
   explicit Connector( const synindex syn_id )
     : syn_id_( syn_id )
   {
-<<<<<<< HEAD
-#ifndef DISABLE_COUNTS
-    call_count = 0;
-#endif
-=======
->>>>>>> 58a099ad
   }
 
   ~Connector()
@@ -408,42 +395,29 @@
   void
   send_to_all( const thread tid, const std::vector< ConnectorModel* >& cm, Event& e )
   {
-<<<<<<< HEAD
-    typename ConnectionT::CommonPropertiesType const& cp = static_cast< GenericConnectorModel< ConnectionT >* >( cm[ syn_id_ ] )->get_common_properties();
-    for ( size_t i = 0; i < C_.size(); ++i )
-=======
     for ( size_t lcid = 0; lcid < C_.size(); ++lcid )
->>>>>>> 58a099ad
     {
       e.set_port( lcid );
       assert( not C_[ lcid ].is_disabled() );
       C_[ lcid ].send( e,
         tid,
-        cp );
-    }
-  }
-
-  bool
+        static_cast< GenericConnectorModel< ConnectionT >* >( cm[ syn_id_ ] )
+          ->get_common_properties() );
+    }
+  }
+
+  index
   send( const thread tid,
     const synindex syn_id,
-    const unsigned int lcid,
+    const index lcid,
     const std::vector< ConnectorModel* >& cm ,
     Event& e )
   {
-<<<<<<< HEAD
-#ifndef DISABLE_COUNTS
-    ++call_count;
-#endif
 
     typename ConnectionT::CommonPropertiesType const& cp = static_cast< GenericConnectorModel< ConnectionT >* >( cm[ syn_id_ ] )->get_common_properties();
 
     index lcid_offset = 0;
     while ( true )
-=======
-
-    e.set_port( lcid );
-    if ( not C_[ lcid ].is_disabled() )
->>>>>>> 58a099ad
     {
       const bool is_disabled = C_[ lcid + lcid_offset ].is_disabled();
       const bool has_source_subsequent_targets = C_[ lcid + lcid_offset ].has_source_subsequent_targets();
@@ -461,7 +435,7 @@
       ++lcid_offset;
     }
 
-    return true;
+    return 1 + lcid_offset; // event was delivered at least to one target
   }
 
   // implemented in connector_base_impl.h
@@ -504,7 +478,7 @@
 
   void // TODO@5g: -> has_subsequent_targets
   set_has_source_subsequent_targets( const index lcid,
-    const bool subsequent_targets ) 
+    const bool subsequent_targets )
   {
     C_[ lcid ].set_has_source_subsequent_targets( subsequent_targets );
   }
