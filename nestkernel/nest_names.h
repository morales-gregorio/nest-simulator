--- conflicted
+++ resolved
@@ -82,16 +82,12 @@
 extern const Name Aplus;
 extern const Name Aplus_triplet;
 extern const Name archiver_length;
-<<<<<<< HEAD
-=======
 extern const Name asc_amps;
 extern const Name asc_decay;
 extern const Name asc_init;
 extern const Name asc_r;
 extern const Name ASCurrents;
 extern const Name ASCurrents_sum;
-extern const Name autapses;
->>>>>>> d59fdbb0
 extern const Name available;
 
 extern const Name b;
