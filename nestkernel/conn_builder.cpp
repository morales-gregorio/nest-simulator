--- conflicted
+++ resolved
@@ -1908,14 +1908,7 @@
           skip_conn_parameter_( tid );
           continue;
         }
-<<<<<<< HEAD
-        Node* const target =
-          kernel().node_manager.get_node_or_proxy( *tgid_it, tid );
-=======
         Node* const target = kernel().node_manager.get_node_or_proxy( *tgid_it, tid );
-        // todo481 do we need to check for proxyness of the target?
-        const thread target_thread = target->get_thread();
->>>>>>> 1c012003
 
         single_connect_( *sgid_it, *target, tid, rng );
       }
